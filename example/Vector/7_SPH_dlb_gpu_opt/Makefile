include ../../example.mk

### This is a trick to avoid "Command not found if you no not have NVCC compiler". In practice the normal C++ compiler is used
### internally the example disable with the preprocessor its code if not compiled with nvcc 
CUDA_CC=
CUDA_CC_LINK=
ifeq (, $(shell which nvcc))
        CUDA_CC=mpic++ -x c++ $(INCLUDE_PATH)
        INCLUDE_PATH_NVCC=
        CUDA_CC_LINK=mpic++
else
        CUDA_CC=nvcc
        CUDA_CC_LINK=nvcc
endif

<<<<<<< HEAD

ifeq ($(PROFILE),ON)
	CUDA_CC=scorep --nocompiler  --cuda --mpp=mpi nvcc
	CUDA_CC_LINK=scorep --nocompiler  --cuda --mpp=mpi nvcc
else
	CUDA_CC=nvcc
	CUDA_CC_LINK=nvcc
endif

CC=mpic++
=======
ifeq ($(PROFILE),ON)
        CUDA_CC=scorep --nocompiler  --cuda --mpp=mpi nvcc
        CUDA_CC_LINK=scorep --nocompiler  --cuda --mpp=mpi nvcc
else
        CUDA_CC=nvcc
        CUDA_CC_LINK=nvcc
endif
>>>>>>> f9eb760c

LDIR =
OPT=

OBJ = main.o

sph_dlb:
sph_dlb_test: OPT += -DTEST_RUN
sph_dlb_test: sph_dlb

%.o: %.cu
	$(CUDA_CC) -O3 $(OPT) -use_fast_math  -arch=sm_61 -lineinfo  -g -c -isystem=/home/i-bird/MPI/include --std=c++11 -o $@ $< $(INCLUDE_PATH_NVCC)

%.o: %.cpp
	$(CC) -O3 $(OPT) -g -c --std=c++11 -o $@ $< $(INCLUDE_PATH)

sph_dlb: $(OBJ)
	$(CUDA_CC_LINK) -o $@ $^ $(CFLAGS) $(LIBS_PATH) $(LIBS)

sph_dlb2: $(OBJ)
	$(CUDA_CC_LINK) -o $@ $^ $(CFLAGS) $(LIBS_PATH) $(LIBS)

all: sph_dlb

run: sph_dlb_test
	mpirun -np 2 ./sph_dlb

.PHONY: clean all run

clean:
	rm -f *.o *~ core sph_dlb
<|MERGE_RESOLUTION|>--- conflicted
+++ resolved
@@ -13,18 +13,6 @@
         CUDA_CC_LINK=nvcc
 endif
 
-<<<<<<< HEAD
-
-ifeq ($(PROFILE),ON)
-	CUDA_CC=scorep --nocompiler  --cuda --mpp=mpi nvcc
-	CUDA_CC_LINK=scorep --nocompiler  --cuda --mpp=mpi nvcc
-else
-	CUDA_CC=nvcc
-	CUDA_CC_LINK=nvcc
-endif
-
-CC=mpic++
-=======
 ifeq ($(PROFILE),ON)
         CUDA_CC=scorep --nocompiler  --cuda --mpp=mpi nvcc
         CUDA_CC_LINK=scorep --nocompiler  --cuda --mpp=mpi nvcc
@@ -32,7 +20,6 @@
         CUDA_CC=nvcc
         CUDA_CC_LINK=nvcc
 endif
->>>>>>> f9eb760c
 
 LDIR =
 OPT=
