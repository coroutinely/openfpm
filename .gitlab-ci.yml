--- conflicted
+++ resolved
@@ -59,7 +59,6 @@
      paths:
        - openfpm_dependencies/
 
-<<<<<<< HEAD
 docker_ubuntu_build:
    stage: build
    tags:
@@ -89,51 +88,6 @@
      key: $CI_COMMIT_REF_SLUG
      paths:
        - openfpm_dependencies/
-=======
-#docker_centos_build:
-#   stage: build
-#   tags:
-#     - ubuntu-docker
-#   image: 'ubuntu:20.04'
-#   artifacts:
-#     paths:
-#       - ./build/src/pdata
-#       - ./build/openfpm_numerics/src/numerics
-#       - ./openfpm_numerics/test
-#   script:
-#     - apt-get update
-#     - DEBIAN_FRONTEND="noninteractive" apt-get -y install tzdata
-#     - apt-get -y install cmake wget git g++ gfortran python2  python-is-python3
-#     - mkdir -p /root/openfpm_dependencies/openfpm_pdata/base
-#     - mkdir /root/.ssh && chmod 700 /root/.ssh
-#     - cp id_rsa.pub /root/.ssh/id_rsa.pub && chmod 644 /root/.ssh/id_rsa.pub
-#     - cp id_rsa /root/.ssh/id_rsa && chmod 600 /root/.ssh/id_rsa
-#     - ssh-keyscan -H git.mpi-cbg.de >> ~/.ssh/known_hosts
-#     - pwd
-#     - cat base/test_file
-##     - ./build.sh $CI_PROJECT_DIR unused pdata 0 base &> out
-#   cache:
-#     key: $CI_COMMIT_REF_SLUG
-#     paths:
-#       - base/
-
-variables:
-  GIT_STRATEGY: clone
-
-centos_build:
-  stage: build
-  tags:
-    - centos
-  artifacts:
-    paths:
-      - ./build/src/pdata
-      - ./build/openfpm_numerics/src/numerics
-      - ./openfpm_numerics/test
-      - ./openfpm_numerics/run.sh
-
-  script:
-    - ./build.sh $CI_PROJECT_DIR unused pdata 0 $CI_COMMIT_REF_NAME
->>>>>>> 35e251d3
 
 docker_ubuntu_run:
    stage: test
@@ -202,6 +156,8 @@
 #    - ./run.sh $CI_PROJECT_DIR unused 4 0 0 numerics $CI_COMMIT_REF_NAME
 
 mac_build:
+  variables:
+    GIT_STRATEGY: empty
   stage: build
   tags:
     - mac
@@ -226,7 +182,6 @@
     - cd openfpm_numerics
     - ./run.sh $CI_PROJECT_DIR unused 2 0 0 numerics $CI_COMMIT_REF_NAME
 
-<<<<<<< HEAD
 #ubuntu_build:
 #  stage: build
 #  tags:
@@ -238,20 +193,6 @@
 #      - ./openfpm_numerics/test
 #  script:
 #    - ./build.sh $CI_PROJECT_DIR unused pdata 0 $CI_COMMIT_REF_NAME
-=======
-ubuntu_build:
-  stage: build
-  tags:
-    - ubuntu
-  artifacts:
-    paths:
-      - ./build/src/pdata
-      - ./build/openfpm_numerics/src/numerics
-      - ./openfpm_numerics/test
-      - ./openfpm_numerics/run.sh
-  script:
-    - ./build.sh $CI_PROJECT_DIR unused pdata 0 $CI_COMMIT_REF_NAME
->>>>>>> 35e251d3
 
 #ubuntu_run:
 #  stage: test
