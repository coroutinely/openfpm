--- conflicted
+++ resolved
@@ -84,12 +84,7 @@
 
 // input
 const std::string path_to_redistancing_result =
-<<<<<<< HEAD
         "output_sussman_sparse_grid_porousCeramics_1216x1016x941/";
-=======
-        "/INPUT_PATH/output_sussman_sparse_grid_porousCeramics_1216x1016x941/";
->>>>>>> 6aa8dff5
-
 
 const std::string redistancing_filename = "sparseGrid_initial.hdf5";
         
