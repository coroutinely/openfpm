--- conflicted
+++ resolved
@@ -693,8 +693,6 @@
 		InitializeStructures(g_sz);
 	}
 
-<<<<<<< HEAD
-=======
 	/*! \brief Constrcuctor
 	 *
 	 * \param g_sz std::vector with the grid size on each dimension
@@ -719,7 +717,6 @@
 	:grid_dist_id(dec, *static_cast<const size_t(*) [dim]>(static_cast<const void*>(&g_sz[0])) , domain, g)
 	{
 	}
->>>>>>> 31880470
 
 	/*! \brief Get an object containing the grid informations
 	 *
