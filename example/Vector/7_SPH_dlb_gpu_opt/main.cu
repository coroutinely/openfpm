--- conflicted
+++ resolved
@@ -40,11 +40,15 @@
 #ifdef __NVCC__
 
 #define OPENMPI
+#define CUDA_CHECK_LAUNCH
+
 #include "Vector/vector_dist.hpp"
 #include <math.h>
 #include "Draw/DrawParticles.hpp"
 #include <cuda_profiler_api.h>
 
+
+
 typedef float real_number;
 
 // A constant to indicate boundary particles
@@ -54,11 +58,7 @@
 #define FLUID 1
 
 // initial spacing between particles dp in the formulas
-<<<<<<< HEAD
 const real_number dp = 0.00425 / 2.0;
-=======
-const real_number dp = 0.00425 / 2;
->>>>>>> f9eb760c
 // Maximum height of the fluid water
 // is going to be calculated and filled later on
 real_number h_swl = 0.0;
@@ -70,11 +70,7 @@
 const real_number gamma_ = 7.0;
 
 // sqrt(3.0*dp*dp) support of the kernel
-<<<<<<< HEAD
 const real_number H = 0.00736121593217 / 2.0;
-=======
-const real_number H = 0.00736121593217 / 2;
->>>>>>> f9eb760c
 
 // Eta in the formulas
 const real_number Eta2 = 0.01 * H*H;
@@ -88,17 +84,10 @@
 real_number cbar = 0.0;
 
 // Mass of the fluid particles
-<<<<<<< HEAD
 const real_number MassFluid = 0.0000767656 / 8.0;
 
 // Mass of the boundary particles
 const real_number MassBound = 0.0000767656 / 8.0;
-=======
-const real_number MassFluid = 0.0000767656 / 8;
-
-// Mass of the boundary particles
-const real_number MassBound = 0.0000767656 / 8;
->>>>>>> f9eb760c
 
 //
 
@@ -106,11 +95,7 @@
 #ifdef TEST_RUN
 const real_number t_end = 0.0005;
 #else
-<<<<<<< HEAD
-const real_number t_end = 0.001;
-=======
 const real_number t_end = 0.0005;
->>>>>>> f9eb760c
 #endif
 
 // Gravity acceleration
@@ -370,11 +355,7 @@
 		real_number r2 = norm2(dr);
 
 		// if they interact
-<<<<<<< HEAD
 		if (r2 < FourH2 && r2 >= 1e-16)
-=======
-		if (r2 < FourH2 && r2 >= 1e-18f)
->>>>>>> f9eb760c
 		{
 			real_number r = sqrtf(r2);
 
@@ -729,11 +710,7 @@
 
 	// Here we define our domain a 2D box with internals from 0 to 1.0 for x and y
 	Box<3,real_number> domain({-0.05,-0.05,-0.05},{1.7010,0.7065,0.511});
-<<<<<<< HEAD
 	size_t sz[3] = {2*(413-1)+1,2*(179-1)+1,2*(133-1)+1};
-=======
-	size_t sz[3] = {825,357,265};
->>>>>>> f9eb760c
 
 	// Fill W_dap
 	W_dap = 1.0/Wab(H/1.5);
@@ -987,11 +964,7 @@
 				++ito;
 			}
 
-<<<<<<< HEAD
-			vd_out.write_frame("Particles_s",write,VTK_WRITER | FORMAT_BINARY);
-=======
 			vd_out.write_frame("Particles",write,VTK_WRITER | FORMAT_BINARY);*/
->>>>>>> f9eb760c
 			write++;
 
 			if (v_cl.getProcessUnitID() == 0)
