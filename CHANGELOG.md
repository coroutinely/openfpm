--- conflicted
+++ resolved
@@ -1,7 +1,12 @@
 # Change Log
 All notable changes to this project will be documented in this file.
 
-<<<<<<< HEAD
+## [4.1.0] (Codename Thesis)
+- On a general base the code should not use CUDA_ON_CPU but if it does CUDA_ON_CPU macro now cover both SEQUENTIAL and OpenMP backend. The macros CUDIFY_USE_CUDA,CUDIFY_USE_HIP,CUDIFY_USE_OPENMP,CUDIFY_USE_SEQUENTIAL,CUDIFY_USE_NONE can be checked to control which CUDA backend is used
+
+### Fixed
+- Minors bug
+
 ## [4.0.0] September 2021 (Codename Heisenberg)
 
 - Adding DCPSE, Level-set based numerics (Closest-point)
@@ -31,13 +36,6 @@
 ### Fixed
 
 - uninitialized variables in the SPH example on GPU, and other fixes necessary for AMD gpus
-=======
-## [4.1.0] (Codename Thesis)
-- On a general base the code should not use CUDA_ON_CPU but if it does CUDA_ON_CPU macro now cover both SEQUENTIAL and OpenMP backend. The macros CUDIFY_USE_CUDA,CUDIFY_USE_HIP,CUDIFY_USE_OPENMP,CUDIFY_USE_SEQUENTIAL,CUDIFY_USE_NONE can be checked to control which CUDA backend is used
-
-### Fixed
-- Minors bug
->>>>>>> 63ae2098
 
 ## [3.2.0] January 2021 (Codename Hopper)
 
