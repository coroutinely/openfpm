#! /bin/bash
source script/help
source script/discover_os
source script/show_solutions
source script/pre_req
source script/remove_old
source script/set_mpi
source script/conf_PETSC
source script/update_openfpm
source script/solve_python
source script/install_gdbgui


### switch to the branch
#b_switch=`git rev-parse --abbrev-ref HEAD`
#b_switch=
b_switch=$(cat switch_branch)
if [ x"$b_switch" != x"" ]; then
        git checkout $b_switch
	rm switch_branch
	./install "$@"
	exit 0
fi

## Check that your home is not empty

if [ x"$HOME" == x"" ]; then
	 echo -e "Your \$HOME folder is empty \033[91;5;1m FAILED \033[0m"
	 exit 1
fi

install_req=1
i_dir=""
sq=0
nomake=0
update_openfpm=0
upgrade_openfpm=0
gpu_support=0
no_lin=0

while getopts di:v:smghc:nul FLAG; do
	case $FLAG in
	    d)
	      echo "Disable depencencies installation"
	      install_req=0
	      ;;
	    i)
	      echo "Setting dependencies installation dir: $OPTARG"
	      i_dir=$OPTARG
	      ;;
	    s)
	      echo "Skipping user cin"
	      sq=1
	      ;;
	    c)
	      echo "Fowarding options $OPTARG to configure script"
	      configure_options=$OPTARG
	      ;;
            m)
              echo "Skip compilation of the test"
              nomake=1
              ;;
	    g)
	      echo "Installing with GPU support"
	      gpu_support=1
	      ;;
	    u)
	      echo "Updating openfpm"
	      update_openfpm=1
	      ;;
	    n)
          echo "Upgrading openfpm"
              upgrade_openfpm=1
              ;;
            l)
	      echo "No linear algebra"
	      no_lin=1
	      ;;
            v)
              echo "Relocating openfpm_vars file $OPTARG"
              VARS_FILE_LOCATION=$OPTARG
              ;;
	    h)  #show help
      	  HELP
          ;;
    	\?) #unrecognized option - are fowarded to configure
          ;;
	esac
done

### Configure options

i_dir_old=$i_dir
configure_options_old=$configure_options

discover_os

## Remove old dependencies and installations

if [ x"$i_dir" == x"" ]; then
 i_dir="$HOME"
fi

## Check and try to install the prerequisites


if [ $update_openfpm -eq 1 -a  $upgrade_openfpm -eq 1 ]; then
	echo -e "\033[1;5;31m It is not possible to update and upgrade at the same time \033[0m"
	exit 1
fi

if [ $update_openfpm -eq 1 ]; then
	update_openfpm update
	exit 0
fi

if [ $upgrade_openfpm -eq 1 ]; then
	update_openfpm upgrade
	exit 0
fi

remove_old $i_dir $configure_options


## Check and try to install the prerequisites

pre_req

## clone the dependencies
git submodule init
if [ $? -ne 0 ]; then
  echo -e "Configure\033[91;5;1m FAILED \033[0m"
  exit 1
fi

git submodule update
if [ $? -ne 0 ]; then
  echo -e "Configure\033[91;5;1m FAILED \033[0m"
  exit 1
fi

#### Eventualy remove garbage from old installation

rm -rf openfpm_numerics/src/.deps
rm -rf src/.deps


# Create config directory in each submodule
cd openfpm_data
if [ ! -d src/config  ]; then
  mkdir src/config
fi
cd ..

cd openfpm_devices
if [ ! -d src/config  ]; then
  mkdir src/config
fi
cd ..

cd openfpm_vcluster
if [ ! -d src/config  ]; then
  mkdir src/config
fi
cd ..

cd openfpm_io
if [ ! -d src/config  ]; then
  mkdir src/config
fi
cd ..

cd openfpm_numerics
if [ ! -d src/config  ]; then
  mkdir src/config
fi
cd ..

# Create config directory

if [ ! -d src/config ]; then
  mkdir src/config
fi

## generate configure script

sh ./autogen.sh
if [ $? -ne 0 ]; then
  echo -e "Configure\033[91;5;1m FAILED \033[0m"
  exit 1
fi

## check for options

echo -e "\033[1;34;5mDEPENCENCIES INSTALLATION DIR      \033[0m"
echo -e "Every required dependencies if needed will be installed into: \033[1;34;5m$i_dir\033[0m"
echo -e "if you want to install somewhere else do ./install -i /somewhere/else"
if [ x"$configure_options" == x"" ]; then
    echo -e "OpenFPM will be installed into: \033[1;34;5m/usr/local\033[0m"
    echo "if you want to install in a different place use ./install -c \"--prefix=/where/you/want/to/install\""
fi
if [ $sq -eq 0 ]; then
  unset commands
#  commands[0]="continue"
  possible_solutions "${commands[@]}"
fi

ncore=4
echo -e "\033[1mHow many core you want to use to install the dependencies?\033[0m"
if [ $sq -eq 0 ]; then
  read ncore
fi

echo -e "Installing requirements into: $i_dir "

##

## Take all the options with the exception of -d -i -s

## call the configure script

### Installing PETSC and Extended numerics

<<<<<<< HEAD
if [ ! -d "$i_dir/PETSC" -o ! -f "$i_dir/PETSC/include/petsc.h" -o ! -d "$i_dir/EIGEN" -o ! -d "$i_dir/BLITZ" -o ! -d "$i_dir/ALGOIM" ]; then
=======
if [ ! -d "$i_dir/PETSC" -o ! -f "$i_dir/PETSC/include/petsc.h" -o ! -d "$i_dir/EIGEN" -o ! -d "$i_dir/ALGOIM" -o -d "$i_dir/BLITZ" ]; then
>>>>>>> 89e84ae8
    echo -e "\033[1;34m Optional packages  \033[0m"
    echo -e "\033[1mDo you want to install linear algebra packages and extended Level-set functionalities ?(y/n)\033[0m"
    if [ $sq -eq 0 ]; then
      read inst_lin_alg
    else
      if [ $no_lin -eq 1 ]; then
	  inst_lin_alg="n"
      else
          inst_lin_alg="y"
      fi
    fi

    ### PETSC require Python

    command -v python
    if [ $? -ne 0 ]; then
      ### We have to install python
      echo "OpenFPM require python but it's not installed, searching a solution... "
      solve_python $platform
      command -v python
      if [ $? -ne 0 ]; then
	echo -e "python\033[91;5;1m FAILED \033[0m"
        exit 1
      fi
    fi
fi

#### License and Copyright disclamer

echo -e "\033[1;34m Licenses  \033[0m"
echo -e "\033[1;34m OpenFPM install several dependencies automatically. Some of them impose restriction and the user must explicitly accept it \033[0m"
echo -e "\033[1;33m PARMETIS: \033[0m \033[1m http://glaros.dtc.umn.edu/gkhome/metis/parmetis/download  (Copyright and License) \033[0m"
echo -e ""

if [ $sq -eq 0 ]; then
  unset commands
  commands[0]="Accept and continue"
  possible_solutions_no_continue "${commands[@]}"
fi

####

lin_alg_dir=""
lin_alg_lib=""
lin_alg_inc=""
if [ -d "$i_dir/BOOST" ]; then
    configure_options=" $configure_options --with-boost=$i_dir/BOOST "
fi
if [ -d "$i_dir/HDF5" ]; then
    configure_options=" $configure_options --with-hdf5=$i_dir/HDF5/ "
fi
if [ -d "$i_dir/LIBHILBERT" ]; then
    configure_options=" $configure_options --with-libhilbert=$i_dir/LIBHILBERT "
fi

### if we are on linux we have to add -rt

if [ x"$platform" = x"linux" ]; then
	lin_alg_lib="$lin_alg_lib -lrt"
fi

### MPI compilers must be in your PATH folder
call_test_working_mpi_options=0
set_mpi $i_dir $ncore $gpu_support $CC $CXX $F77 $FC

### METIS and ParMETIS must be installed independently from sistem wide installation

./script/install_Parmetis.sh $i_dir $ncore
configure_options=" $configure_options --with-parmetis=$i_dir/PARMETIS "

./script/install_Metis.sh $i_dir $CC $CXX $ncore
configure_options=" $configure_options --with-metis=$i_dir/METIS "

if [ x"$gpu_support" == x"1" ]; then
	configure_options=" $configure_options --enable-gpu "
fi

MPI_installed=0
MPI_System_prv=1
METIS_installed=1
PARMETIS_installed=1
BOOST_installed=0
BOOST_System_prv=1
LAPACK_installed=0
LAPACK_System_prv=1
SUITESPARSE_installed=0
SUITESPARSE_System_prv=1
EIGEN_installed=0
EIGEN_System_prv=1
HDF5_installed=0
HDF5_System_prv=1
LIBHILBERT_installed=0
VCDEVEL_installed=0
conf_err=1


if [ $install_req -eq 0 ]; then
    ./configure $options $configure_options "$configure_blas_option"
else
    while [ $conf_err -ne 0 ]
    do
	pwd
        ./configure $options $configure_options "$configure_blas_option"
        conf_err=$?

        echo "Configure script terminated with $conf_err"

        ## if METIS installation required install it
        if [ $conf_err -eq 201  ]; then
            echo "Metis not found try to install"
            if [ $METIS_installed -eq 1  ]; then
                echo "Error the installation of METIS failed"
                exit 1
            fi
            ./script/install_Metis.sh $i_dir $CC $CXX
            METIS_installed=1
            configure_options=" $configure_options --with-metis=$i_dir/METIS "
        elif [ $conf_err -eq 202 ]; then
            echo "Boost not found try to install in $i_dir with $compiler_opt"
            if [ $BOOST_installed -eq 1  ]; then
                echo "Error the installation of Boost failed"
                exit 1
            fi
            if [ x"$CXX" == x"icpc" ]; then
              ./script/install_BOOST.sh $i_dir $ncore intel-linux
            elif [ x"$CXX" == x"clang++" ]; then
              ./script/install_BOOST.sh $i_dir $ncore darwin
            else
	      if [ x"$CXX" == x"gcc" ]; then
              	./script/install_BOOST.sh $i_dir $ncore gcc
	      else
		./script/install_BOOST.sh $i_dir $ncore gcc $(which $CXX) $dgc_major $dgc_middle
	      fi
            fi
            BOOST_installed=1
            configure_options=" $configure_options --with-boost=$i_dir/BOOST "
        elif [ $conf_err -eq 208 ]; then
            echo "ParMetis not found try to install"
            if [ $PARMETIS_installed -eq 1  ]; then
                echo "Error the installation of ParMETIS failed"
                exit 1
            fi
            ./script/install_Parmetis.sh $i_dir $ncore
            PARMETIS_installed=1
            configure_options=" $configure_options --with-parmetis=$i_dir/PARMETIS "
        elif [ $conf_err -eq 207 ]; then
            echo "HDF5 not found try to install"
            if [ $HDF5_installed -eq 1 ]; then
                echo "Error the installation of HDF5 failed"
                exit 1
            fi
            ./script/install_HDF5.sh $i_dir $ncore
            configure_options=" $configure_options --with-hdf5=$i_dir/HDF5/ "
            HDF5_installed=1
        elif [ $conf_err -eq 210 ]; then
            echo "LIBHILBERT not found try to install"
            if [ $LIBHILBERT_installed -eq 1 ]; then
                echo "Error the installation of LIBHILBERT failed"
                exit 1
            fi
            ./script/install_LIBHILBERT.sh $i_dir $ncore
            configure_options=" $configure_options --with-libhilbert=$i_dir/LIBHILBERT "
            LIBHILBERT_installed=1
        elif [ $conf_err -eq 211 ]; then
            echo "VCDEVEL not found try to install"
            if [ $VCDEVEL_installed -eq 1 ]; then
                echo "Error the installation of VCDEVEL failed"
                exit 1
            fi
            ./script/install_VCDEVEL.sh $i_dir $ncore $CC $CXX
            configure_options=" $configure_options --with-vcdevel=$i_dir/VCDEVEL "
            VCDEVEL_installed=1
        elif [ $conf_err -ne 0 ]; then
            echo "I do not know how to recover from this error"
            exit 1
        fi
    done

    if [ x"$inst_lin_alg" == x"y" ]; then
        CXX="$CXX" CC="$CC" FC="$FC" F77="$F77" ./script/install_EIGEN.sh $i_dir $ncore
        CXX="$CXX" CC="$CC" FC="$FC" F77="$F77" ./script/install_PETSC.sh $i_dir $ncore $CC $CXX $F77 $FC
	./script/install_blitz_algoim.sh $i_dir $ncore
    fi

    ### collect PETSC and ALGOIM configuration options
    conf_PETSC

    ./configure $options $configure_options "$configure_blas_option"
fi

### Create example.mk
install_base=$(cat install_dir)
openmp_flags="$(cat openmp_flags)"
cuda_include_dirs=$(cat cuda_include)
hip_enabled=$(cat hip_enabled)
if [ x"$hip_enabled" == x"1" ]; then
	mpi_include_dirs=$(cat mpi_include)
	mpi_libs=$(cat mpi_libs)
fi
cuda_on_cpu=$(cat cuda_on_cpu)
optional_boost=$(cat optional_boost_libs)

if [ -d "$i_dir/HDF5/lib" ]; then
  hdf5_lib=$i_dir/HDF5/lib
  hdf5_lib_dir=-L$i_dir/HDF5/lib
elif [ -d "$i_dir/HDF5/lib64" ]; then
  hdf5_lib=$i_dir/HDF5/lib64
  hdf5_lib_dir=-L$i_dir/HDF5/lib64
fi

echo "INCLUDE_PATH=$mpi_include_dirs $cuda_include_dirs -Wno-deprecated-declarations $openmp_flags  -I.  -I$install_base/openfpm_numerics/include -I$install_base/openfpm_pdata/include/config -I$install_base/openfpm_pdata/include -I$install_base/openfpm_data/include -I$install_base/openfpm_vcluster/include -I$install_base/openfpm_io/include -I$install_base/openfpm_devices/include -I$i_dir/VCDEVEL/include  -I$i_dir/METIS/include -I$i_dir/PARMETIS/include -I$i_dir/BOOST/include -I$i_dir/HDF5/include -I$i_dir/LIBHILBERT/include  $lin_alg_inc -I$i_dir/BLITZ/include -I$i_dir/ALGOIM/include" > example.mk
echo "LIBS_PATH=$mpi_libs $openmp_flags -L$install_base/openfpm_devices/lib -L$install_base/openfpm_pdata/lib  -L$install_base/openfpm_vcluster/lib -L$i_dir/VCDEVEL/lib  -L$i_dir/METIS/lib -L$i_dir/PARMETIS/lib  -L$i_dir/BOOST/lib $hdf5_lib_dir -L$i_dir/LIBHILBERT/lib  $lin_alg_dir " >> example.mk
if [ x"$cuda_on_cpu" == x"YES" ]; then
   echo "CUDA_ON_CPU=YES" >> example.mk
fi
if [ x"$gpu_support" == x"1" ]; then
    echo "LIBS=$mpi_libs -lvcluster -lofpm_pdata -lofpmmemory -lparmetis -lmetis -lboost_iostreams -lboost_program_options -lhdf5 -llibhilbert -lVc  $(cat cuda_lib) $lin_alg_lib -ldl -lboost_filesystem -lboost_system" >> example.mk
    echo "LIBS_CUDA_ON_CPU=-lvcluster_cuda_on_cpu -lofpmmemory_cuda_on_cpu -lparmetis -lmetis -lboost_iostreams -lboost_program_options -lhdf5 -llibhilbert -lVc  $(cat cuda_lib) $lin_alg_lib -lboost_filesystem -lboost_system -lboost_context" >> example.mk
else
    echo "LIBS=-lvcluster -lofpm_pdata -lofpmmemory -lparmetis -lmetis -lboost_iostreams -lboost_program_options -lhdf5 -llibhilbert -lVc  $lin_alg_lib -ldl -lboost_filesystem -lboost_system $optional_boost" >> example.mk
    echo "LIBS_CUDA_ON_CPU=\$(LIBS)" >> example.mk
fi
echo "INCLUDE_PATH_NVCC=-Xcompiler="-Wno-deprecated-declarations" $(cat openmp_flags) "$(cat cuda_options)" $mpi_include_dirs -I. -I$install_base/openfpm_numerics/include -I$install_base/openfpm_pdata/include/config -I$install_base/openfpm_pdata/include -I$install_base/openfpm_data/include -I$install_base/openfpm_vcluster/include -I$install_base/openfpm_io/include -I$install_base/openfpm_devices/include -I$i_dir/METIS/include -I$i_dir/PARMETIS/include -I$i_dir/BOOST/include -I$i_dir/HDF5/include -I$i_dir/LIBHILBERT/include  $lin_alg_inc -I$i_dir/BLITZ/include -I$i_dir/ALGOIM/include" >> example.mk
cp example.mk src/example.mk
cp example.mk example/example.mk

if [ $nomake -eq 0 ]; then
  make clean
  make VERBOSE=1  -j $ncore
fi

if [ $? -ne 0 ]; then
  conf_err=1
fi

################ Parallel debugger #######################

echo "Installing parallel debugger"
install_gdbgui $i_dir

###########################################################

echo "Command used to configure"
echo ""
echo -e "\033[1m ./configure $options $configure_options \033[0m "
echo ""

if [ x"$platform" == x"linux" -o x"$platform" == x"cygwin" ]; then
  bash_library="export LD_LIBRARY_PATH=\"\$LD_LIBRARY_PATH:/$install_base/openfpm_devices/lib:/$install_base/openfpm_vcluster/lib"
else
  bash_library="export DYLD_LIBRARY_PATH=\"\$DYLD_LIBRARY_PATH:/$install_base/openfpm_devices/lib:/$install_base/openfpm_vcluster/lib"
fi

bash_path="export PATH=\""


echo -e "\033[1;34;5m ---------------------------------------  \033[0m"
echo -e "\033[1;34;5m --------- INSTALLATION REPORT ---------  \033[0m"
echo ""
echo -e "\033[1;34;5m ---------- Mandatory packages ---------  \033[0m"
echo ""

if [ -d "$i_dir/MPI" ]; then
  installation_report="$installation_report \033[92;1mMPI\033[0m Installed: \033[1m $i_dir/MPI \033[0m\n"
  bash_path="$bash_path$i_dir/MPI/bin:"
  bash_library="$bash_library:$i_dir/MPI/lib"
elif [ $MPI_System_prv -eq 1 ]; then
  installation_report="$installation_report \033[92;1mMPI\033[0m Installed: \033[1m System installation \033[0m\n"
fi

if [ -d "$i_dir/METIS" ]; then
  installation_report="$installation_report \033[92;1mMETIS\033[0m Installed: \033[1m $i_dir/METIS \033[0m\n"
  bash_library="$bash_library:$i_dir/METIS/lib"
fi

if [ -d "$i_dir/PARMETIS" ]; then
  installation_report="$installation_report \033[92;1mPARMETIS\033[0m Installed: \033[1m $i_dir/PARMETIS \033[0m\n"
  bash_library="$bash_library:$i_dir/PARMETIS/lib"
fi

if [ -d "$i_dir/BOOST" ]; then
  installation_report="$installation_report \033[92;1mBOOST\033[0m Installed: \033[1m $i_dir/BOOST \033[0m\n"
  bash_library="$bash_library:$i_dir/BOOST/lib"
elif [ $BOOST_System_prv -eq 1 ]; then
  installation_report="$installation_report \033[92;1mBOOST\033[0m Installed: \033[1m System installation \033[0m\n"
fi

if [ -d "$i_dir/HDF5" ]; then
  installation_report="$installation_report \033[92;1mHDF5\033[0m Installed: \033[1m $i_dir/HDF5 \033[0m\n"
  bash_library="$bash_library:$hdf5_lib"
fi

if [ -d "$i_dir/LIBHILBERT" ]; then
  installation_report="$installation_report \033[92;1mLibHilbert\033[0m Installed: \033[1m $i_dir/LIBHILBERT \033[0m\n"
  bash_library="$bash_library:$i_dir/LIBHILBERT/lib"
fi

echo -e "$installation_report"

echo ""
echo -e "\033[1;34;5m ---------- Optional packages -----------  \033[0m"
echo ""

installation_report=""
lin_alg_installed=""

if [ -d "$i_dir/PETSC" -a -f "$i_dir/PETSC/include/petsc.h" ]; then
  installation_report="$installation_report \033[92;1mPETSC\033[0m Installed: \033[1m $i_dir/PETSC \033[0m\n"
  bash_library="$bash_library:$i_dir/PETSC/lib"
  lin_alg_installed="y"
else
  installation_report="$installation_report \033[91;1mPETSC\033[0m Installed: \033[1m NO \033[0m\n"
fi

if [ -d "$i_dir/EIGEN" ]; then
  installation_report="$installation_report \033[92;1mEIGEN\033[0m Installed: \033[1m $i_dir/EIGEN \033[0m\n"
fi

echo -e "$installation_report"

echo -e "\033[1;34;5m --------------------------------  \033[0m"

installation_report=""

if [ -d "$i_dir/OPENBLAS" ]; then
  installation_report="$installation_report \033[92;1mOPENBLAS\033[0m Installed: \033[1m $i_dir/OPENBLAS \033[0m\n"
  bash_library="$bash_library:$i_dir/OPENBLAS/lib"
else
  installation_report="$installation_report \033[91;1mOPENBLAS\033[0m Installed: \033[1m NO \033[0m\n"
fi


if [ -d "$i_dir/SUITESPARSE"  -a -f "$i_dir/SUITESPARSE/include/umfpack.h" ]; then
  installation_report="$installation_report \033[92;1mSUITESPARSE\033[0m Installed: \033[1m $i_dir/SUITESPARSE \033[0m\n"
  bash_library="$bash_library:$i_dir/SUITESPARSE/lib"
else
  installation_report="$installation_report \033[91;1mSUITESPARSE\033[0m Installed: \033[1m NO \033[0m\n"
fi

# in cygwin we have to add to PATH additional directories
if [ x"$platform" == x"cygwin" ]; then
	bash_path="$bash_path:$i_dir/BOOST/bin:$i_dir/HDF5/bin"
fi

bash_path="$bash_path:$install_base/gdbgui/bin:"
bash_path="$bash_path:\$PATH\""
bash_library="$bash_library\""

##### Writing openfpm_vars file

# in cygwin we have to add to PATH additional directories

if [ x"$VARS_FILE_LOCATION" == x"" ]; then
	VARS_FILE_LOCATION=$HOME
fi

echo "$bash_path" > $VARS_FILE_LOCATION/openfpm_vars
echo "$bash_library" >> $VARS_FILE_LOCATION/openfpm_vars
echo "export PURE_PYTHON=1" >> $VARS_FILE_LOCATION/openfpm_vars

if [ x"$platform" = x"osx" ]; then
    echo "TMPDIR=/tmp/" >> $VARS_FILE_LOCATION/openfpm_vars
fi

echo -e "$installation_report"
echo ""
echo ""
if [ $conf_err -eq 0  ]; then
  echo -e "Install summary\033[92;5;1m SUCCEED \033[0m"
  
  ## Save dependencies dir and foward options
  printf "%s" "$i_dir_old" > dependencies_dir
  printf "%s" "$configure_options_old" > foward_options

else
  echo -e "Install summary\033[91;5;1m FAILED \033[0m"
fi

echo ""
if [ x"$platform" = x"linux" ]; then
  echo "Before run any openfpm program you must execute the following command. A simple way would be to append this line at the end of your $VARS_FILE_LOCATION/.bashrc"
else
  echo "Before run any openfpm program you must execute the following command. A simple way would be to append this line at the end of your $VARS_FILE_LOCATION/.bash_profile"
fi
echo ""
echo -e "\033[1m source $VARS_FILE_LOCATION/openfpm_vars \033[0m"
echo ""
echo ""
echo -e "Remember to do: \033[91;5;1m make install \033[0m"
echo ""
if [ x"$inst_lin_alg" == "y" -a x"$lin_alg_installed" == x"" ]; then
  conf_err=1
fi
if [ $conf_err -ne 0 ]; then
  exit 1
fi<|MERGE_RESOLUTION|>--- conflicted
+++ resolved
@@ -221,11 +221,7 @@
 
 ### Installing PETSC and Extended numerics
 
-<<<<<<< HEAD
 if [ ! -d "$i_dir/PETSC" -o ! -f "$i_dir/PETSC/include/petsc.h" -o ! -d "$i_dir/EIGEN" -o ! -d "$i_dir/BLITZ" -o ! -d "$i_dir/ALGOIM" ]; then
-=======
-if [ ! -d "$i_dir/PETSC" -o ! -f "$i_dir/PETSC/include/petsc.h" -o ! -d "$i_dir/EIGEN" -o ! -d "$i_dir/ALGOIM" -o -d "$i_dir/BLITZ" ]; then
->>>>>>> 89e84ae8
     echo -e "\033[1;34m Optional packages  \033[0m"
     echo -e "\033[1mDo you want to install linear algebra packages and extended Level-set functionalities ?(y/n)\033[0m"
     if [ $sq -eq 0 ]; then
