--- conflicted
+++ resolved
@@ -32,12 +32,9 @@
 #include "NN/VerletList/VerletList.hpp"
 #include "vector_dist_comm.hpp"
 #include "DLB/LB_Model.hpp"
-<<<<<<< HEAD
 #include "Vector/vector_map_iterator.hpp"
-=======
 #include "NN/CellList/ParticleIt_Cells.hpp"
 #include "NN/CellList/ProcKeys.hpp"
->>>>>>> 18738a8e
 
 #define VECTOR_DIST_ERROR_OBJECT std::runtime_error("Runtime vector distributed error");
 
@@ -747,7 +744,6 @@
 		return cell_list;
 	}
 
-<<<<<<< HEAD
 
 	/*! \brief Construct a cell list symmetric based on a cut of radius
 	 *
@@ -763,8 +759,6 @@
 		return getCellList(r_cut);
 	}
 
-=======
->>>>>>> 18738a8e
 
 	/*! \brief Construct a cell list starting from the stored particles
 	 *
