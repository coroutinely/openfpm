--- conflicted
+++ resolved
@@ -97,11 +97,7 @@
 #ifdef TEST_RUN
 const real_number t_end = 0.001;
 #else
-<<<<<<< HEAD
 const real_number t_end = 1.50;
-=======
-const real_number t_end = 1.500;
->>>>>>> 4e59f4ea
 #endif
 
 // Gravity acceleration
