--- conflicted
+++ resolved
@@ -9,13 +9,12 @@
         INCLUDE_PATH_NVCC=
         CUDA_CC_LINK=mpic++
         CUDA_OPTIONS=-DCUDA_ON_CPU -D__NVCC__ -DCUDART_VERSION=11000
-        LIBS_SELECT=$(LIBS_CUDA_ON_CPU)
+        LIBS_SELECT=$(LIBS)
 else
         ifeq (, $(shell which nvcc))
                 CUDA_CC=mpic++ -x c++ $(INCLUDE_PATH)
                 INCLUDE_PATH_NVCC=
                 CUDA_CC_LINK=mpic++
-<<<<<<< HEAD
                 CUDA_OPTIONS=
         else
                 CUDA_CC=nvcc -ccbin=mpic++
@@ -23,12 +22,6 @@
                 CUDA_OPTIONS=-use_fast_math  -arch=sm_61 -lineinfo
         endif
         LIBS_SELECT=$(LIBS)
-=======
-        else
-                CUDA_CC=nvcc -ccbin=mpic++
-                CUDA_CC_LINK=nvcc -ccbin=mpic++
-        endif
->>>>>>> 63ae2098
 endif
 
 
