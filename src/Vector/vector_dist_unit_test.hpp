--- conflicted
+++ resolved
@@ -273,13 +273,8 @@
 
 void print_test_v(std::string test, size_t sz)
 {
-<<<<<<< HEAD
-	if (global_v_cluster->getProcessUnitID() == 0)
+	if (create_vcluster().getProcessUnitID() == 0)
 		std::cout << "\n" << test << " " << sz << "\n";
-=======
-	if (create_vcluster().getProcessUnitID() == 0)
-		std::cout << test << " " << sz << "\n";
->>>>>>> efb84aa7
 }
 
 long int decrement(long int k, long int step)
