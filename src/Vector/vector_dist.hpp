--- conflicted
+++ resolved
@@ -1161,18 +1161,8 @@
 		// Division array
 		size_t div[dim];
 
-<<<<<<< HEAD
 		// Processor bounding box
 		auto pbox = cl_param_calculate(div, r_cut, enlarge);
-=======
-		// Calculate the division array and the cell box
-		for (size_t i = 0; i < dim; i++)
-		{
-			div[i] = static_cast<size_t>((pbox.getP2().get(i) - pbox.getP1().get(i)) / r_cut);
-			div[i]++;
-			pbox.setHigh(i,pbox.getLow(i) + div[i]*r_cut);
-		}
->>>>>>> a9a81b58
 
 		cell_list.Initialize(pbox, div, g_m);
 
