# Change Log
All notable changes to this project will be documented in this file.

## [1.1.0] February 2018

### Added

- Interface for Multi-vector dynamic load balancing
- Increaded performance for grid ghost get
- Introduced forms to increase the performance of the grid iterator in case of stencil code (see example 5_GrayScott)
- EMatrix wrapped eigen matrices compatibles with vector_dist_id
- General tuning for high dimension vector_dist_id (up to 50 dimensions)
- Added Discrete element Method example (8_DEM)

### Fixed

- Installation/detection of PETSC
<<<<<<< HEAD
- 2D Fixing IO in binary for vector
- CRITICAL-BUG scalar product in combination with vector product is broken (it return 0)
=======
- Fixing 2D IO in binary for vector
- Fixing 1D grid writer in ASCII mode
>>>>>>> 540dfe51

## [1.0.0] 13 September 2017 (Codename: Vortex)

### Added
- Introduced getDomainIterator for Cell-list
- New dynamic load balancing scheme to 7_SPH_opt (see Vector/7_SPH_opt)
- Increased performance of 7_SPH_opt
- Vortex in Cell example Numerics/Vortex_in_cell
- Interpolation functions (see Numerics/vortex_in_cell example)
- Gray-scott 3D example with stencil iterator optimization (see Grid/gray_scott_3d example)
- HDF5 Check point restart for vector_dist particles (see Vector/1_HDF5_save_and_load) 
- Raw reader for grid (see ...)
- Added setPropNames to give names to properties (Grid and Vector see Vector/0_simple)
- Ghost put on grid (see Numerics/Vortex_in_Cell example)
- Stencil iterators for faster stencil codes see (Test3D_stencil function in Units tests src/Grid/Iterators/grid_dist_id_iterators_unit_tests.hpp)
- Algebraic multigrid solvers interface for linear systems (see Vortex in Cell example)
- Added setPropNames in vector_dist see Vector/0_simple
- Support for Windows with CYGWIN

### Fixed
- Bug fixes in installation of PETSC
- 2 Bugs in 7_SPH_opt and 7_SPH_opt error in Kernel and update for boundary particles
- Bug in VTK writer binary in case of vectors
- Bug in VTK writer binary: long int are not supported removing output
- Bug in FDScheme in the constructor with stencil bigger than one
- Bug Fixed Memory leak in petsc solver
- Bug Performance bug in the grid iterator

### Changed
- CAREFULL: write("output",frame) now has changed to write_frame("output",frame)
            write() with two arguments has a different meanings write("output",options)
-  getCellList and getCellListSym now return respectively
	  CellList_gen<dim, St, Process_keys_lin, Mem_fast, shift<dim, St>>
          CellList<dim, St, Mem_fast, shift<dim, St>>
    
- getIterator in CellList changed getCellIterator
- Grid iterator types has changes (one additional template parameter)
- FDScheme the constructor now has one parameter less (Parameter number 4 has been removed) (see Stokes_Flow examples in Numerics)
- MPI,PETSC,SUPERLU,Trilinos,MUMPS,SuiteSparse has been upgraded

## [0.8.0] 28 February 2017

### Added
- Dynamic Load balancing
- Added SPH Dam break with Dynamic load balancing (7_sph_dlb)(7_sph_dlb_opt)
- Added automatic procedure for update ./install --update and --upgrade
  (From 0.8.0 version will have a long term support for bug fixing. End-of-life of 0.8.0 is not decided yet, it should be still supported for bug fixing after release 0.9.0)
- Added video lessons for Dynamic load balancing (openfpm.mpi-cbg.de)
  (website officially open)
- Added for debugging the options PRINT_STACKTRACE, CHECKFOR_POSNAN, CHECKFOR_POSINF, CHECKFOR_PROPINF, CHECKFOR_PROPNAN, SE_CLASS3.
- Added the possibility to write binary VTK files using VTK_WRITER and FORMAT_BINARY see 0_simple_vector for an example

### Fixed
- Installation of PETSC with MUMPS  

### Changed
- BOOST updated to 1.63
- Eigen updated to 3.3.7

## [0.7.1] 28 January 2017

### Fixed
- Multiphase verlet single to all case generate overflow

## [0.7.0] 15 December 2016

### Added
- Symmetric cell-list/verlet list Crossing scheme
- VCluster examples
- Cell-list crossing scheme

### Fixed
- CRITICAL BUG: OpenFPM has a bug handling decomposition when a processor has a disconnected domains
                (By experience this case has been seen on big number of processors).
- Found and fixed a memory leak when using complex properties

### Changed
- The file VCluster has been mooved #include "VCluster.hpp" must be changed to #include "VCluster/VCluster.hpp"
  BECAUSE OF THIS, PLEASE CLEAN THE OPENFPM FOLDER OTHERWISE YOU WILL END TO HAVE 2 VCLUSTER.HPP

## [0.6.0] - 5 November 2016

### Added
- Symmetric cell-list/verlet list
- Multi-phase cell-list and Multi-phase cell-list
- Added ghost_get that keep properties
- Examples: 1_ghost_get_put it show how to use ghost_get and put with the new options
            4_multiphase_celllist_verlet completely rewritten for new Cell-list and multiphase verlet
	    5_molecular_dynamic use case of symmetric cell-list and verlet list with ghost put
	    6_complex_usage It show how the flexibility of openfpm can be used to debug your program
- Plotting system can export graph in svg (to be included in the paper)

 
### Fixed
- Option NO_POSITION was untested
- Regression: Examples code compilation was broken on OSX (Affect only 0.5.1)
              (Internal: Added OSX examples compilarion/running test in the release pipeline)
- gray_scott example code (variable not initialized)


### Changes


## [0.5.1] - 27 September 2016

### Added
- ghost_put support for particles
- Full-Support for complex property on vector_dist (Serialization)
- Added examples for serialization of complex properties 4_Vector
- improved speed of the iterators

### Fixed
- Installation PETSC installation fail in case of preinstalled MPI
- Miss-compilation of SUITESPARSE on gcc-6.2
- vector_dist with negative domain (Now supported)
- Grid 1D has been fixed
- One constructor of Box had arguments inverted.
  PLEASE CAREFULL ON THIS BUG
     float xmin[] = {0.0,0.0};
     float xmax[] = {1.0,1.0};
     // Box<2,float> box(xmax,xmin)    BUG IT WAS xmax,xmin
	 Box<2,float> box(xmin,xmax)  <--- NOW IT IS xmin,xmax
	 Box<2,float> box({0.0,0.0},{1.0,1.0}) <---- This constructor is not affected by the BUG

### Changed
- On gcc the -fext-numeric-literals compilation flag is now mandatory

## [0.5.0] - 15 August 2016

### Added
- map communicate particles across processors mooving the information of all the particle map_list give the possibility to give a list of property to move from one to another processor
- Numeric: Finite Differences discretization with matrix contruction and parallel solvers (See example ... )
- vector_dist now support complex object like Point VectorS Box ... , with no limitation
   and more generic object like std::vector ... (WARNING TEMPORARY LIMITATION: Communication is not supported property must be excluded from communication using map_list and ghost_get)
- vector_dist support expressions (See example ...)
- No limit to ghost extension (they can be arbitrary extended)
- Multi-phase CellList
- Hilber curve data and computation reordering for cache firndliness

### Fixed
- Removed small crash for small grid and big number of processors

### Changed

### Known Bugs

- On gcc 6.1 the project does not compile
- Distributed grids on 1D do not work


## [0.4.0] - 26-05-2016

### Added
- Grid with periodic boundary conditions
- VTK Writer for distributed vector, now is the default writer
- Installation of linear algebra packages
- More user friendly installation (No environment variables to add in your bashrc, installation report less verbose)

### Fixed
- GPU compilation
- PARMetis automated installation
- Critical Bug in getCellList, it was producing Celllist with smaller spacing

### Changed


## [0.3.0] - 16-04-2016

### Added
- Molacular Dynamic example
- addUpdateCell list for more optimal update of the cell list instead of recreate the CellList

### Fixed
- Nothing to report

### Changed
- Eliminated global_v_cluster, init_global_v_cluster, delete_global_v_cluster, 
  substituted by 
  create_vcluster, openfpm_init, openfpm_finalize
- CartDecomposition parameter for the distributed structures is now optional
- template getPos<0>(), substituted by getPos()

## [0.2.1] - 01-04-2016

### Changed
- GoogleChart name function changed: AddPointGraph to AddLinesGraph and AddColumsGraph to AddHistGraph

## [0.2.0] - 2016-03-25
### Added
- Added Load Balancing and Dynamic Load Balancing on Beta
- PSE 1D example with multiple precision
- Plot example for GoogleChart plotting
- Distributed data structure now support 128bit floating point precision (on Beta)

### Fixed
- Detection 32 bit system and report as an error
- Bug in rounding off for periodic boundary condition

### Changed
- Nothing to report

## [0.1.0] - 2016-02-05
### Added
- PSE 1D example
- Cell list example
- Verlet list example
- Kickstart for OpenFPM_numeric
- Automated dependency installation for SUITESPRASE EIGEN OPENBLAS(LAPACK)


### Fixed
- CRITICAL BUG in periodic bondary condition
- BOOST auto updated to 1.60
- Compilation with multiple .cpp files

### Changed
- Nothing to report




<|MERGE_RESOLUTION|>--- conflicted
+++ resolved
@@ -15,13 +15,9 @@
 ### Fixed
 
 - Installation/detection of PETSC
-<<<<<<< HEAD
-- 2D Fixing IO in binary for vector
 - CRITICAL-BUG scalar product in combination with vector product is broken (it return 0)
-=======
 - Fixing 2D IO in binary for vector
 - Fixing 1D grid writer in ASCII mode
->>>>>>> 540dfe51
 
 ## [1.0.0] 13 September 2017 (Codename: Vortex)
 
