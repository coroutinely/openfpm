--- conflicted
+++ resolved
@@ -85,10 +85,6 @@
 // input
 const std::string path_to_redistancing_result =
         "output_sussman_sparse_grid_porousCeramics_1216x1016x941/";
-<<<<<<< HEAD
-
-=======
->>>>>>> 15650853
 
 const std::string redistancing_filename = "sparseGrid_initial.hdf5";
         
