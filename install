--- conflicted
+++ resolved
@@ -1,12 +1,8 @@
-<<<<<<< HEAD
-#! /bin/bash
-=======
 #!/bin/bash
 
 short_date=$(/bin/date +%m%d%y)
 exec 2>>"install$short_date.log"
 set -x
->>>>>>> 305fc011
 
 source script/help
 source script/discover_os
