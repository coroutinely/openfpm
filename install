	#! /bin/bash

	source script/help
	source script/discover_os
	source script/show_solutions
	source script/pre_req
	source script/remove_old

	##

	install_req=1
	i_dir=" "
	sq=0

	while getopts :di:shc: FLAG; do
	  case $FLAG in
	    d)
	      echo "Disable depencencies installation"
	      install_req=0
	      ;;
	    i)
	      echo "Setting dependencies installation dir: $OPTARG"
	      i_dir=$OPTARG
	      ;;
	    s)
	      echo "Skipping user cin"
	      sq=1
	      ;;
	    c)
	      echo "Fowarding options $OPTARG to configure script"
	      configure_options=$OPTARG
	      ;;
	    h)  #show help
      HELP
      ;;
    \?) #unrecognized option - are fowarded to configure
      ;;
  esac
done

discover_os

## Remove old dependencies and installations

if [ x"$i_dir" == x" " ]; then
 i_dir="$HOME"
fi

remove_old $i_dir

## Check and try to install the prerequisites

pre_req

## clone the dependencies

git submodule init
if [ $? -ne 0 ]; then
  echo -e "Configure\033[91;5;1m FAILED \033[0m"
  exit 1
fi

git submodule update
if [ $? -ne 0 ]; then
  echo -e "Configure\033[91;5;1m FAILED \033[0m"
  exit 1
fi

# Create config directory in each submodule

cd openfpm_data
if [ ! -d src/config  ]; then
  mkdir src/config
fi
cd ..

cd openfpm_devices
if [ ! -d src/config  ]; then
  mkdir src/config
fi
cd ..

cd openfpm_vcluster
if [ ! -d src/config  ]; then
  mkdir src/config
fi
cd ..

cd openfpm_io
if [ ! -d src/config  ]; then
  mkdir src/config
fi
cd ..

cd openfpm_numerics
if [ ! -d src/config  ]; then
  mkdir src/config
fi
cd ..

# Create config directory

if [ ! -d src/config ]; then
  mkdir src/config
fi

## generate configure script

sh ./autogen.sh
if [ $? -ne 0 ]; then
  echo -e "Configure\033[91;5;1m FAILED \033[0m"
  exit 1
fi

## check for options

echo -e "\033[1;34;5mDEPENCENCIES INSTALLATION DIR      \033[0m"
echo -e "Every required dependencies if needed will be installed into: \033[1;34;5m$i_dir\033[0m"
echo -e "if you want to install somewhere else do ./install -i /somewhere/else"
if [ $sq -eq 0 ]; then
  unset commands
  commands[0]="Continue"
  possible_solutions "${commands[@]}"
fi

echo -e "Installing requirements into: $i_dir "

##

## Take all the options with the exception of -d -i -s

## call the configure script

if [ x"$MPI_valid" == x"yes" ]; then
	configure_options="$configure_options CXX=mpic++ "
fi


MPI_installed=0
METIS_installed=0
PARMETIS_installed=0
BOOST_installed=0
LAPACK_installed=0
SUITESPARSE_installed=0
EIGEN_installed=0
HDF5_installed=0
H5PART_installed=0
blas_options=""
conf_err=1

if [ $install_req -eq 0 ]; then
    ./configure $options $configure_options "$blas_options"
else
    while [ $conf_err -ne 0 ]
    do
        ./configure $options $configure_options "$blas_options"
        conf_err=$?

	echo "Configure script terminated with $conf_err"

        ## if MPI or METIS installation required install it
        if [ $conf_err -eq 200  ]; then
            echo "MPI not found try to install, $MPI_installed"
            if [ $MPI_installed -eq 1 ]; then
                echo "Error the installation of MPI failed"
                exit 1
            fi
            ./script/install_MPI.sh $i_dir $compiler_opt
            MPI_installed=1
            export PATH="$PATH:$i_dir/MPI/bin"
            configure_options="$configure_options CXX=mpic++ "
        elif [ $conf_err -eq 201  ]; then
            echo "Metis not found try to install"
            if [ $METIS_installed -eq 1  ]; then
                echo "Error the installation of METIS failed"
                exit 1
            fi
            ./script/install_Metis.sh $i_dir $compiler_gcc $compiler_gpp
            METIS_installed=1
            configure_options=" $configure_options --with-metis=$i_dir/METIS "
        elif [ $conf_err -eq 202 ]; then
            echo "Boost not found try to install in $i_dir with $compiler_opt"
            if [ $BOOST_installed -eq 1  ]; then
                echo "Error the installation of Boost failed"
                exit 1
            fi
            ./script/install_BOOST.sh $i_dir $compiler_opt
            BOOST_installed=1
            configure_options=" $configure_options --with-boost=$i_dir/BOOST "
        elif [ $conf_err -eq 204 ]; then
            echo "Lapack not found try to install"
            if [ $LAPACK_installed -eq 1  ]; then
                echo "Error the installation of LAPACK failed"
                exit 1
            fi
            ./script/install_OPENBLAS.sh $i_dir $compiler_opt
            LAPACK_installed=1
            blas_options="--with-blas=-L$i_dir/OPENBLAS/lib/ -lopenblas"
        elif [ $conf_err -eq 205 ]; then
            ## First we install openblas, we ignore default lapack
            ## this SuiteSparse is programmed to use libopenblas
            ./script/install_OPENBLAS.sh $i_dir $compiler_opt
            LAPACK_installed=1
            blas_options="--with-blas=-L$i_dir/OPENBLAS/lib/ -lopenblas"
        
            ## Then suite sparse
            echo "SuiteSparse not found try to install"
            if [ $SUITESPARSE_installed -eq 1  ]; then
                echo "Error the installation of SuiteSparse failed"
                exit 1
            fi
            ./script/install_SUITESPARSE.sh $i_dir $compiler_opt
            configure_options=" $configure_options --with-suitesparse=$i_dir/SUITESPARSE "
            SUITESPARSE_installed=1
        elif [ $conf_err -eq 206 ]; then
            echo "Eigen not found try to install"
            if [ $EIGEN_installed -eq 1  ]; then
                echo "Error the installation of Eigen failed"
                exit 1
            fi
            ./script/install_EIGEN.sh $i_dir $compiler_opt
            configure_options=" $configure_options --with-eigen=$i_dir/EIGEN "
            EIGEN_installed=1
<<<<<<< HEAD
	elif [ $conf_err -ne 207 ]; then
            echo "ParMetis not found try to install"
            if [ $PARMETIS_installed -eq 1  ]; then
                echo "Error the installation of ParMETIS failed"
                exit 1
            fi
            ./script/install_ParMetis.sh $i_dir $compiler_gcc $compiler_gpp
            PARMETIS_installed=1
            configure_options=" $configure_options --with-parmetis=$i_dir/PARMETIS "
=======
        elif [ $conf_err -eq 207 ]; then
            echo "HDF5 not found try to install"
            if [ $HDF5_installed -eq 1 ]; then
                echo "Error the installation of HDF5 failed"
                exit 1	
            fi
            ./script/install_HDF5.sh $i_dir $compiler_opt
            configure_options=" $configure_options --with-hdf5=$i_dir/HDF5/bin/h5pcc "
            HDF5_installed=1
        elif [ $conf_err -eq 208 ]; then
            echo "H5PART not found try to install"
            if [ $H5PART_installed -eq 1 ]; then
                echo "Error the installation of H5PART failed"
                exit 1	
            fi
            ./script/install_H5PART.sh $i_dir $compiler_opt
            configure_options=" $configure_options --with-h5hut=$i_dir/H5PART/ "
            H5HUT_installed=1
>>>>>>> 507fdee9
        elif [ $conf_err -ne 0 ]; then
            echo "I do not know how to recover from this error"
            exit 1
        fi
    done
fi

### Create example.mk
install_base=$(cat install_dir)
echo "INCLUDE_PATH=-I. -I$install_base/openfpm_numerics/include -I$install_base/openfpm_pdata/include/config -I$install_base/openfpm_pdata/include -I$install_base/openfpm_data/include -I$install_base/openfpm_vcluster/include -I$install_base/openfpm_io/include -I$install_base/openfpm_devices/include -I$i_dir/METIS/include -I$i_dir/PARMETIS/include -I$i_dir/BOOST/include" > example.mk
echo "LIBS_PATH= -L$install_base/openfpm_devices/lib -L$install_base/openfpm_pdata/lib  -L$install_base/openfpm_vcluster/lib -L$i_dir/METIS/lib -L$i_dir/PARMETIS/lib  -L$i_dir/BOOST/lib " >> example.mk
echo "LIBS=-lvcluster -lofpm_pdata -lofpmmemory -lmetis -lparmetis -lboost_iostreams" >> example.mk
echo "LIBS_SE2=-lvcluster -lofpmmemory_se2 -lparmetis -lmetis -lboost_iostreams" >> example.mk
cp example.mk src/example.mk
cp example.mk example/example.mk

make clean
make

if [ $? -ne 0 ]; then
  conf_err=1
fi

echo ""
echo ""
if [ $conf_err -eq 0  ]; then
  echo -e "Install\033[92;5;1m SUCCEED \033[0m"
else
  echo -e "Install\033[91;5;1m FAILED \033[0m"
fi

echo "Command used to configure"
echo ""
echo -e "\033[1m ./configure $options $configure_options "$blas_options" \033[0m "
echo ""
if [ $MPI_installed -eq 1 ]; then
  echo -e "\033[1;34;5m ---------------------------------------  \033[0m"
  echo -e "\033[1;34;5m ----------------- MPI -----------------  \033[0m"
  echo -e "  MPI has been installed into: \033[1m $i_dir/MPI \033[0m"
  echo ""
  if [ x"$platform" = x"linux" ]; then
    echo -e "\033[1m  export PATH=\"\$PATH:$i_dir/MPI/bin\" \033[0m "
    echo -e "\033[1m  export LD_LIBRARY_PATH=\"\$LD_LIBRARY_PATH:$i_dir/MPI/lib\" \033[0m "
  else
    echo -e "\033[1m  export PATH=\"\$PATH:$i_dir/MPI/bin \" \033[0m "
    echo -e "\033[1m  export DYLD_LIBRARY_PATH=\"\$DYLD_LIBRARY_PATH:$i_dir/MPI/lib\" \033[0m"
  fi
fi

if [ $METIS_installed -eq 1 ]; then
  echo ""
  echo -e "\033[1;34;5m ---------------------------------------  \033[0m"
  echo -e "\033[1;34;5m ---------------- METIS ---------------- \033[0m"
  echo -e "  METIS has been installed into: \033[1m $i_dir/METIS \033[0m"
  echo ""
  if [ x"$platform" = x"linux" ]; then
    echo -e "\033[1m  export LD_LIBRARY_PATH=\"\$LD_LIBRARY_PATH:$i_dir/METIS/lib\" \033[0m "
  else
    echo -e "\033[1m  export DYLD_LIBRARY_PATH=\"\$DYLD_LIBRARY_PATH:$i_dir/METIS/lib\" \033[0m"
  fi
fi

if [ $BOOST_installed -eq 1 ]; then
  echo ""
  echo -e "\033[1;34;5m ---------------------------------------  \033[0m"
  echo -e "\033[1;34;5m ---------------- BOOST ---------------- \033[0m"
  echo -e "  BOOST has been installed into: \033[1m $i_dir/BOOST \033[0m"
  echo ""
  if [ x"$platform" = x"linux" ]; then
    echo -e "\033[1m  export LD_LIBRARY_PATH=\"\$LD_LIBRARY_PATH:$i_dir/BOOST/lib\" \033[0m "
  else
    echo -e "\033[1m  export DYLD_LIBRARY_PATH=\"\$DYLD_LIBRARY_PATH:$i_dir/BOOST/lib\" \033[0m"
  fi
fi
if [ $LAPACK_installed -eq 1 ]; then
  echo ""
  echo -e "\033[1;34;5m ---------------------------------------  \033[0m"
  echo -e "\033[1;34;5m --------------- OPENBLAS -------------- \033[0m"
  echo -e "  OPENBLAS has been installed into: \033[1m $i_dir/OPENBLAS \033[0m"
  echo ""
  if [ x"$platform" = x"linux" ]; then
    echo -e "\033[1m  export LD_LIBRARY_PATH=\"\$LD_LIBRARY_PATH:$i_dir/OPENBLAS/lib\" \033[0m "
  else
    echo -e "\033[1m  export DYLD_LIBRARY_PATH=\"\$DYLD_LIBRARY_PATH:$i_dir/OPENBLAS/lib\" \033[0m"
  fi
fi
if [ $SUITESPARSE_installed -eq 1 ]; then
  echo ""
  echo -e "\033[1;34;5m ---------------------------------------  \033[0m"
  echo -e "\033[1;34;5m ------------- SUITESPARSE ------------- \033[0m"
  echo -e "  SUITESPARSE has been installed into: \033[1m $i_dir/SUITESPARSE \033[0m"
  echo ""
  if [ x"$platform" = x"linux" ]; then
    echo -e "\033[1m  export LD_LIBRARY_PATH=\"\$LD_LIBRARY_PATH:$i_dir/SUITESPARSE/lib\" \033[0m "
  else
    echo -e "\033[1m  export DYLD_LIBRARY_PATH=\"\$DYLD_LIBRARY_PATH:$i_dir/SUITESPARSE/lib\" \033[0m"
  fi
fi
if [ $EIGEN_installed -eq 1 ]; then
  echo ""
  echo -e "\033[1;34;5m ---------------------------------------  \033[0m"
  echo -e "\033[1;34;5m --------------- EIGEN ----------------- \033[0m"
  echo -e "  EIGEN has been installed into: \033[1m $i_dir/EIGEN \033[0m"
  echo ""
fi
if [ $HDF5_installed -eq 1 ]; then
  echo ""
  echo -e "\033[1;34;5m ---------------------------------------  \033[0m"
  echo -e "\033[1;34;5m ---------------- HDF5 ----------------- \033[0m"
  echo -e "  HDF5 has been installed into: \033[1m $i_dir/HDF5 \033[0m"
  echo ""
fi
echo ""
echo ""
if [ $conf_err -ne 0 ]; then
  exit 1
fi<|MERGE_RESOLUTION|>--- conflicted
+++ resolved
@@ -221,17 +221,15 @@
             ./script/install_EIGEN.sh $i_dir $compiler_opt
             configure_options=" $configure_options --with-eigen=$i_dir/EIGEN "
             EIGEN_installed=1
-<<<<<<< HEAD
-	elif [ $conf_err -ne 207 ]; then
+	elif [ $conf_err -eq 208 ]; then
             echo "ParMetis not found try to install"
             if [ $PARMETIS_installed -eq 1  ]; then
                 echo "Error the installation of ParMETIS failed"
                 exit 1
             fi
-            ./script/install_ParMetis.sh $i_dir $compiler_gcc $compiler_gpp
+            ./script/install_Parmetis.sh $i_dir $compiler_gcc $compiler_gpp
             PARMETIS_installed=1
             configure_options=" $configure_options --with-parmetis=$i_dir/PARMETIS "
-=======
         elif [ $conf_err -eq 207 ]; then
             echo "HDF5 not found try to install"
             if [ $HDF5_installed -eq 1 ]; then
@@ -241,16 +239,6 @@
             ./script/install_HDF5.sh $i_dir $compiler_opt
             configure_options=" $configure_options --with-hdf5=$i_dir/HDF5/bin/h5pcc "
             HDF5_installed=1
-        elif [ $conf_err -eq 208 ]; then
-            echo "H5PART not found try to install"
-            if [ $H5PART_installed -eq 1 ]; then
-                echo "Error the installation of H5PART failed"
-                exit 1	
-            fi
-            ./script/install_H5PART.sh $i_dir $compiler_opt
-            configure_options=" $configure_options --with-h5hut=$i_dir/H5PART/ "
-            H5HUT_installed=1
->>>>>>> 507fdee9
         elif [ $conf_err -ne 0 ]; then
             echo "I do not know how to recover from this error"
             exit 1
