#ifndef CARTDECOMPOSITION_UNIT_TEST_HPP
#define CARTDECOMPOSITION_UNIT_TEST_HPP

#include "CartDecomposition.hpp"
#include "util/mathutil.hpp"
#include "DLB.hpp"
#include <boost/algorithm/string.hpp>

BOOST_AUTO_TEST_SUITE (CartDecomposition_test)

#define SUB_UNIT_FACTOR 64
#define DIM 2

<<<<<<< HEAD
void setComputationCosts(CartDecomposition<DIM, float> &dec, size_t n_v, Point<DIM, float> center, float radius, size_t weight_h, size_t weight_l)
=======
BOOST_AUTO_TEST_CASE( CartDecomposition_non_periodic_test)
>>>>>>> 4dc4c499
{
	float radius2 = pow(radius, 2);
	float eq;

	// Position structure for the single vertex
	float pos[DIM];

	for (int i = 0; i < n_v; i++)
	{
		dec.getSubSubDomainPosition(i, pos);

		eq = pow((pos[0] - center.get(0)), 2) + pow((pos[1] - center.get(1)), 2);

		if (eq <= radius2)
		{
			dec.setSubSubDomainComputationCost(i, weight_h);
		}
		else
		{
			dec.setSubSubDomainComputationCost(i, weight_l);
		}
	}
}

void setComputationCosts3D(CartDecomposition<3, float> &dec, size_t n_v, Point<3, float> center, float radius, size_t weight_h, size_t weight_l)
{
	float radius2 = pow(radius, 2);
	float eq;

	// Position structure for the single vertex
	float pos[3];

	for (int i = 0; i < n_v; i++)
	{
		dec.getSubSubDomainPosition(i, pos);

		eq = pow((pos[0] - center.get(0)), 2) + pow((pos[1] - center.get(1)), 2) + pow((pos[2] - center.get(2)), 2);

		if (eq <= radius2)
		{
			dec.setSubSubDomainComputationCost(i, weight_h);
		}
		else
		{
			dec.setSubSubDomainComputationCost(i, weight_l);
		}
	}
}

BOOST_AUTO_TEST_CASE( CartDecomposition_test_2D )
{
	//size_t balance_values_4p_64[] = {2.86,2.86,2.86,6.7,7.43,4.9,8.07,1.82,1.82,4.47,5.3};

	// Vcluster
	Vcluster & vcl = *global_v_cluster;

	// Initialize the global VCluster
	init_global_v_cluster(&boost::unit_test::framework::master_test_suite().argc,&boost::unit_test::framework::master_test_suite().argv);

	//! [Create CartDecomposition]
	CartDecomposition<DIM, float> dec(vcl);

	// Init DLB tool
	DLB dlb(vcl);

	// Physical domain
	Box<DIM, float> box( { 0.0, 0.0 }, { 10.0, 10.0 });
	size_t div[DIM];

	// Get the number of processor and calculate the number of sub-domain
	// for each processor (SUB_UNIT_FACTOR=64)
	size_t n_proc = vcl.getProcessingUnits();
	size_t n_sub = n_proc * SUB_UNIT_FACTOR;

	// Set the number of sub-domains on each dimension (in a scalable way)
	for (int i = 0; i < DIM; i++)
	{
		div[i] = openfpm::math::round_big_2(pow(n_sub,1.0/DIM));
	}

	// Define ghost
	Ghost<DIM, float> g(0.01);

	// Boundary conditions
	size_t bc[] = {NON_PERIODIC,NON_PERIODIC,NON_PERIODIC};

	// Decompose
<<<<<<< HEAD
	dec.setParameters(div, box, g);

	// Set unbalance threshold
	dlb.setHeurisitc(DLB::Heuristic::UNBALANCE_THRLD);
	dlb.setThresholdLevel(DLB::ThresholdLevel::THRLD_MEDIUM);

	// Add weights to points

	// First create the center of the weights distribution, check it is coherent to the size of the domain
	Point<DIM, float> center( { 2.0, 2.0 });

	// Radius of the weights distribution
	float radius = 2.0;

	// Weight if the distribution (high)
	size_t weight_h = 5, weight_l = 1;

	setComputationCosts(dec, dec.getNSubSubDomains(), center, radius, weight_h, weight_l);

	dec.printCurrentDecomposition(0);

	dec.decompose();

	dec.printCurrentDecomposition(1);

	float stime = 0.0, etime = 10.0, tstep = 0.1;

	for(float t = stime, i = 1; t < etime; t = t + tstep, i++)
	{

		if(t < etime/2)
		{
			center.get(0) += tstep;
			center.get(1) += tstep;
		}
		else
		{
			center.get(0) -= tstep;
			center.get(1) -= tstep;
		}

		setComputationCosts(dec, dec.getNSubSubDomains(), center, radius, weight_h, weight_l);

		dlb.endIteration();

		dec.rebalance(dlb);

		dec.printCurrentDecomposition(i+1);
	}
=======
	dec.setParameters(div,box,bc,g);
>>>>>>> 4dc4c499

	// create a ghost border
	dec.calculateGhostBoxes();

	// For each calculated ghost box
	for (size_t i = 0; i < dec.getNIGhostBox(); i++)
	{
		SpaceBox<DIM,float> b = dec.getIGhostBox(i);
		size_t proc = dec.getIGhostBoxProcessor(i);

		// sample one point inside the box
		Point<DIM,float> p = b.rnd();

		// Check that ghost_processorsID return that processor number
		const openfpm::vector<size_t> & pr = dec.template ghost_processorID<CartDecomposition<DIM,float>::processor_id>(p);

		bool found = false;

		for (size_t j = 0; j < pr.size(); j++)
		{
			if (pr.get(j) == proc)
			{	found = true; break;}
		}

		if (found == false)
		{
			const openfpm::vector<size_t> pr2 = dec.template ghost_processorID<CartDecomposition<DIM,float>::processor_id>(p);
		}

		BOOST_REQUIRE_EQUAL(found,true);
	}

	// Check the consistency

	bool val = dec.check_consistency();
	BOOST_REQUIRE_EQUAL(val,true);
}

BOOST_AUTO_TEST_CASE( CartDecomposition_test_2D_sar)
{
	// Vcluster
	Vcluster & vcl = *global_v_cluster;

	// Initialize the global VCluster
	init_global_v_cluster(&boost::unit_test::framework::master_test_suite().argc,&boost::unit_test::framework::master_test_suite().argv);

	//! [Create CartDecomposition]
	CartDecomposition<DIM, float> dec(vcl);

	// Init DLB tool
	DLB dlb(vcl);

	// Physical domain
	Box<DIM, float> box( { 0.0, 0.0 }, { 10.0, 10.0 });
	size_t div[DIM];

	// Get the number of processor and calculate the number of sub-domain
	// for each processor (SUB_UNIT_FACTOR=64)
	size_t n_proc = vcl.getProcessingUnits();
	size_t n_sub = n_proc * SUB_UNIT_FACTOR;

	// Set the number of sub-domains on each dimension (in a scalable way)
	for (int i = 0; i < DIM; i++)
	{
		div[i] = openfpm::math::round_big_2(pow(n_sub,1.0/DIM));
	}

	// Define ghost
	Ghost<DIM, float> g(0.01);

	// Decompose
	dec.setParameters(div, box, g);

	// Set type of heuristic
	dlb.setHeurisitc(DLB::Heuristic::SAR_HEURISTIC);

	// Add weights to points

	// First create the center of the weights distribution, check it is coherent to the size of the domain
	Point<DIM, float> center( { 2.0, 2.0 });

	// Radius of the weights distribution
	float radius = 2.0;

	// Weight if the distribution (high)
	size_t weight_h = 5, weight_l = 1;

	size_t n_v = pow(div[0], DIM);

	setComputationCosts(dec, n_v, center, radius, weight_h, weight_l);

	dec.decompose();

	dec.printCurrentDecomposition(0);

	float stime = 0.0, etime = 10.0, tstep = 0.1;

	dlb.setSimulationStartTime(0);
	dlb.setSimulationEndTime(10);

	for(float t = stime, i = 1; t < etime; t = t + tstep, i++)
	{
		dlb.startIteration();

		if(t < etime/2)
		{
			center.get(0) += tstep;
			center.get(1) += tstep;
		}
		else
		{
			center.get(0) -= tstep;
			center.get(1) -= tstep;
		}

		setComputationCosts(dec, n_v, center, radius, weight_h, weight_l);

		sleep((n_v/dec.getProcessorLoad())/vcl.getProcessingUnits());

		dlb.endIteration();

		dec.rebalance(dlb);

		dec.printCurrentDecomposition(i);
	}

	//print statistics
	/*
	 if(vcl.getProcessUnitID() == 0)
	 {
	 float avg = dec.getTotalMovedV()/((etime-stime)/tstep);

	 std::cout << "Moved vertices average: " << avg << "\n";
	 std::cout << "Max number of moved vertices: " << dec.getMaxMovedV() << "\n";
	 }
	 */

	// create a ghost border
	dec.calculateGhostBoxes();

	// For each calculated ghost box
	for (size_t i = 0; i < dec.getNIGhostBox(); i++)
	{
		SpaceBox<DIM,float> b = dec.getIGhostBox(i);
		size_t proc = dec.getIGhostBoxProcessor(i);

		// sample one point inside the box
		Point<DIM,float> p = b.rnd();

		// Check that ghost_processorsID return that processor number
		const openfpm::vector<size_t> & pr = dec.template ghost_processorID<CartDecomposition<DIM,float>::processor_id>(p);

		bool found = false;

		for (size_t j = 0; j < pr.size(); j++)
		{
			if (pr.get(j) == proc)
			{	found = true; break;}
		}

		if (found == false)
		{
			const openfpm::vector<size_t> pr2 = dec.template ghost_processorID<CartDecomposition<DIM,float>::processor_id>(p);
		}

		BOOST_REQUIRE_EQUAL(found,true);
	}

	// Check the consistency

	bool val = dec.check_consistency();
	BOOST_REQUIRE_EQUAL(val,true);
}

BOOST_AUTO_TEST_CASE( CartDecomposition_test_3D)
{
	// Vcluster
	Vcluster & vcl = *global_v_cluster;

	// Initialize the global VCluster
	init_global_v_cluster(&boost::unit_test::framework::master_test_suite().argc,&boost::unit_test::framework::master_test_suite().argv);

	//! [Create CartDecomposition]
	CartDecomposition<3, float> dec(vcl);

	// Init DLB tool
	DLB dlb(vcl);

	// Physical domain
	Box<3, float> box( { 0.0, 0.0, 0.0 }, { 10.0, 10.0, 10.0 });
	size_t div[3];

	// Get the number of processor and calculate the number of sub-domain
	// for each processor (SUB_UNIT_FACTOR=64)
	size_t n_proc = vcl.getProcessingUnits();
	size_t n_sub = n_proc * SUB_UNIT_FACTOR;

	// Set the number of sub-domains on each dimension (in a scalable way)
	for (int i = 0; i < 3; i++)
	{
		div[i] = openfpm::math::round_big_2(pow(n_sub,1.0/3));
	}

	// Define ghost
	Ghost<3, float> g(0.01);

	// Decompose
	dec.setParameters(div, box, g);

	// Set unbalance threshold
	dlb.setHeurisitc(DLB::Heuristic::UNBALANCE_THRLD);
	dlb.setThresholdLevel(DLB::ThresholdLevel::THRLD_MEDIUM);

	// Add weights to points

	// First create the center of the weights distribution, check it is coherent to the size of the domain
	Point<3, float> center( { 2.0, 2.0, 2.0 });

	// Radius of the weights distribution
	float radius = 2.0;

	// Weight if the distribution (high)
	size_t weight_h = 5, weight_l = 1;

	size_t n_v = pow(div[0], 3);

	setComputationCosts3D(dec, n_v, center, radius, weight_h, weight_l);

	dec.decompose();

	dec.printCurrentDecomposition(0);

	float stime = 0.0, etime = 10.0, tstep = 0.1;

	for(float t = stime, i = 1, t_sim = 1; t < etime; t = t + tstep, i++)
	{

		if(t < etime/2)
		{
			center.get(0) += tstep;
			center.get(1) += tstep;
			center.get(2) += tstep;
		}
		else
		{
			center.get(0) -= tstep;
			center.get(1) -= tstep;
			center.get(2) -= tstep;
		}

		setComputationCosts3D(dec, n_v, center, radius, weight_h, weight_l);

		dlb.endIteration();

		dec.rebalance(dlb);

		dec.printCurrentDecomposition(i);
	}

	// create a ghost border
	dec.calculateGhostBoxes();

	// For each calculated ghost box
	for (size_t i = 0; i < dec.getNIGhostBox(); i++)
	{
		SpaceBox<3,float> b = dec.getIGhostBox(i);
		size_t proc = dec.getIGhostBoxProcessor(i);

		// sample one point inside the box
		Point<3,float> p = b.rnd();

		// Check that ghost_processorsID return that processor number
		const openfpm::vector<size_t> & pr = dec.template ghost_processorID<CartDecomposition<3,float>::processor_id>(p);

		bool found = false;

		for (size_t j = 0; j < pr.size(); j++)
		{
			if (pr.get(j) == proc)
			{	found = true; break;}
		}

		if (found == false)
		{
			const openfpm::vector<size_t> pr2 = dec.template ghost_processorID<CartDecomposition<3,float>::processor_id>(p);
		}

		BOOST_REQUIRE_EQUAL(found,true);
	}

	// Check the consistency

	bool val = dec.check_consistency();
	BOOST_REQUIRE_EQUAL(val,true);

	// We duplicate the decomposition
	CartDecomposition<3,float> dec2 = dec.duplicate();
	dec2.check_consistency();

	// check that dec and dec2 contain the same information
	bool ret = dec.is_equal(dec2);

	// We check if the two decomposition are equal
	BOOST_REQUIRE_EQUAL(ret,true);

	// We duplicate the decomposition redefining the ghost

	// Define ghost
	Ghost<3,float> g3(0.005);

	// We duplicate the decomposition redefining the ghost
	CartDecomposition<3,float> dec3 = dec.duplicate(g3);

	ret = dec3.check_consistency();
	BOOST_REQUIRE_EQUAL(ret,true);

	// Check that dec3 is equal to dec2 with the exception of the ghost part
	ret = dec3.is_equal_ng(dec2);
	BOOST_REQUIRE_EQUAL(ret,true);
}


BOOST_AUTO_TEST_CASE( CartDecomposition_periodic_test)
{
	// Vcluster
	Vcluster & vcl = *global_v_cluster;

	// Initialize the global VCluster
	init_global_v_cluster(&boost::unit_test::framework::master_test_suite().argc,&boost::unit_test::framework::master_test_suite().argv);

	//! [Create CartDecomposition]
	CartDecomposition<3,float> dec(vcl);

	// Physical domain
	Box<3,float> box({0.0,0.0,0.0},{1.0,1.0,1.0});
	size_t div[3];

	// Get the number of processor and calculate the number of sub-domain
	// for each processor (SUB_UNIT_FACTOR=64)
	size_t n_proc = vcl.getProcessingUnits();
	size_t n_sub = n_proc * SUB_UNIT_FACTOR;

	// Set the number of sub-domains on each dimension (in a scalable way)
	for (int i = 0 ; i < 3 ; i++)
	{div[i] = openfpm::math::round_big_2(pow(n_sub,1.0/3));}

	// Define ghost
	Ghost<3,float> g(0.01);

	// Boundary conditions
	size_t bc[] = {PERIODIC,PERIODIC,PERIODIC};

	// Decompose
	dec.setParameters(div,box,bc,g);

	// create a ghost border
	dec.calculateGhostBoxes();

	//! [Create CartDecomposition]

	// For each calculated ghost box
	for (size_t i = 0 ; i < dec.getNIGhostBox() ; i++)
	{
		SpaceBox<3,float> b = dec.getIGhostBox(i);
		size_t proc = dec.getIGhostBoxProcessor(i);

		// sample one point inside the box
		Point<3,float> p = b.rnd();

		// Check that ghost_processorsID return that processor number
		const openfpm::vector<size_t> & pr = dec.template ghost_processorID<CartDecomposition<3,float>::processor_id>(p);

		bool found = false;

		for (size_t j = 0; j < pr.size() ; j++)
		{
			if (pr.get(j) == proc)
			{found = true; break;}
		}

		if (found == false)
		{
			const openfpm::vector<size_t> pr2 = dec.template ghost_processorID<CartDecomposition<3,float>::processor_id>(p);
		}

		BOOST_REQUIRE_EQUAL(found,true);
	}

	// Check the consistency

	bool val = dec.check_consistency();
	BOOST_REQUIRE_EQUAL(val,true);

	// We duplicate the decomposition
	CartDecomposition<3,float> dec2 = dec.duplicate();
	dec2.check_consistency();

	bool ret = dec.is_equal(dec2);

	// We check if the two decomposition are equal
	BOOST_REQUIRE_EQUAL(ret,true);

	// check that dec and dec2 contain the same information

	// We duplicate the decomposition redefining the ghost

	// Define ghost
	Ghost<3,float> g3(0.005);

	// We duplicate the decomposition refefining the ghost
	CartDecomposition<3,float> dec3 = dec.duplicate(g3);

	ret = dec3.check_consistency();
	BOOST_REQUIRE_EQUAL(ret,true);

	// Check that g3 is equal to dec2 with the exception of the ghost part
	ret = dec3.is_equal_ng(dec2);
	BOOST_REQUIRE_EQUAL(ret,true);
}

BOOST_AUTO_TEST_CASE( CartDecomposition_extend_test)
{
	// Initialize the global VCluster
	init_global_v_cluster(&boost::unit_test::framework::master_test_suite().argc,&boost::unit_test::framework::master_test_suite().argv);

	// Vcluster
	Vcluster & vcl = *global_v_cluster;

	//! [Create CartDecomposition]
	CartDecomposition<3,float> dec(vcl);

	// Physical domain
	Box<3,float> box({0.0,0.0,0.0},{1.0,1.0,1.0});
	Box<3,float> bulk({0.05,0.05,0.05},{0.95,0.95,0.95});
	Box<3,float> bulk_g({0.01,0.01,0.01},{0.95,0.95,0.95});
	size_t div[3];

	// Get the number of processor and calculate the number of sub-domain
	// for each processor (SUB_UNIT_FACTOR=64)
	size_t n_proc = vcl.getProcessingUnits();
	size_t n_sub = n_proc * SUB_UNIT_FACTOR;

	// Set the number of sub-sub-domains on each dimension (in a scalable way)
	for (int i = 0 ; i < 3 ; i++)
	{div[i] = openfpm::math::round_big_2(pow(n_sub,1.0/3));}

	// Define ghost size
	Ghost<3,float> g(0.01);

	// Boundary conditions
	size_t bc[] = {PERIODIC,PERIODIC,PERIODIC};

	// Decompose
	dec.setParameters(div,box,bc,g);

	// Internally create the ghosts
	dec.calculateGhostBoxes();

	// Duplicate the decomposition extending the domain
	Box<3,float> box_ext({-0.1,-0.1,-0.1},{1.1,1.1,1.1});
	CartDecomposition<3,float> dec2 = dec.duplicate(g,box_ext);

	// than we create a grid iterator that iterate across the

	// Create a grid based iterator on the smaller decomposition
	size_t sz[3] = {128,128,128};
	grid_dist_id_iterator_dec<CartDecomposition<3,float>> git(dec,sz);

	// iterate across the grid points and we check that the results are consistent
	while (git.isNext())
	{
		auto key = git.get();

		Point<3,float> p = key.toPoint();

		if (bulk_g.isInside(p) == false)
		{
			++git;
			continue;
		}

		for (size_t i = 0 ; i < 3 ; i++)
			p.get(i) = key.get(i) * git.getSpacing(i);

		const openfpm::vector<size_t> & pr_pid = dec.template ghost_processorID<CartDecomposition<3,float>::processor_id>(p);
		const openfpm::vector<size_t> & pr2_pid = dec2.template ghost_processorID<CartDecomposition<3,float>::processor_id>(p);

		BOOST_REQUIRE(pr_pid == pr2_pid);

		const openfpm::vector<size_t> & pr_bid = dec.template ghost_processorID<CartDecomposition<3,float>::box_id>(p);
		const openfpm::vector<size_t> & pr2_bid = dec2.template ghost_processorID<CartDecomposition<3,float>::box_id>(p);

		BOOST_REQUIRE(pr_bid == pr2_bid);

		const openfpm::vector<size_t> & pr_lid = dec.template ghost_processorID<CartDecomposition<3,float>::lc_processor_id>(p);
		const openfpm::vector<size_t> & pr2_lid = dec2.template ghost_processorID<CartDecomposition<3,float>::lc_processor_id>(p);

		BOOST_REQUIRE(pr_lid == pr2_lid);

		size_t n_test = 0;

		// Given a point p, if the point is near the boundary
		if (bulk.isInside(p) == false)
		{
			// we can move p in one direction and check that dec2 return the same result
			for (size_t i = 0 ; i < 3 ; i++)
			{
				Point<3,float> q = p;

				q.get(i) = p.get(i) + 0.05;

				if (box.isInside(q) == false)
				{
					const openfpm::vector<size_t> & pr3_pid = dec2.template ghost_processorID<CartDecomposition<3,float>::processor_id>(q);
					const openfpm::vector<size_t> & pr3_bid = dec2.template ghost_processorID<CartDecomposition<3,float>::box_id>(q);
					const openfpm::vector<size_t> & pr3_lid = dec2.template ghost_processorID<CartDecomposition<3,float>::lc_processor_id>(q);
					BOOST_REQUIRE(pr2_pid == pr3_pid);
					BOOST_REQUIRE(pr2_bid == pr3_bid);
					BOOST_REQUIRE(pr2_lid == pr3_lid);

					n_test++;
				}

				q = p;
				q.get(i) = p.get(i) - 0.05;

				if (box.isInside(q) == false)
				{
					const openfpm::vector<size_t> & pr3_pid = dec2.template ghost_processorID<CartDecomposition<3,float>::processor_id>(q);
					const openfpm::vector<size_t> & pr3_bid = dec2.template ghost_processorID<CartDecomposition<3,float>::box_id>(q);
					const openfpm::vector<size_t> & pr3_lid = dec2.template ghost_processorID<CartDecomposition<3,float>::lc_processor_id>(q);

					if (pr2_pid != pr3_pid)
					{
						const openfpm::vector<size_t> & pr3_pid = dec2.template ghost_processorID<CartDecomposition<3,float>::processor_id>(q);

						int debug = 0;
						debug++;
					}

					BOOST_REQUIRE(pr2_pid == pr3_pid);
					BOOST_REQUIRE(pr2_bid == pr3_bid);
					BOOST_REQUIRE(pr2_lid == pr3_lid);

					n_test++;
				}
			}
		}

		BOOST_REQUIRE(n_test != 0);

		++git;
	}
}

BOOST_AUTO_TEST_SUITE_END()

#endif<|MERGE_RESOLUTION|>--- conflicted
+++ resolved
@@ -3,25 +3,18 @@
 
 #include "CartDecomposition.hpp"
 #include "util/mathutil.hpp"
-#include "DLB.hpp"
-#include <boost/algorithm/string.hpp>
-
-BOOST_AUTO_TEST_SUITE (CartDecomposition_test)
+
+BOOST_AUTO_TEST_SUITE( CartDecomposition_test )
 
 #define SUB_UNIT_FACTOR 64
-#define DIM 2
-
-<<<<<<< HEAD
-void setComputationCosts(CartDecomposition<DIM, float> &dec, size_t n_v, Point<DIM, float> center, float radius, size_t weight_h, size_t weight_l)
-=======
-BOOST_AUTO_TEST_CASE( CartDecomposition_non_periodic_test)
->>>>>>> 4dc4c499
+
+void setComputationCosts(CartDecomposition<2, float> &dec, size_t n_v, Point<2, float> center, float radius, size_t weight_h, size_t weight_l)
 {
 	float radius2 = pow(radius, 2);
 	float eq;
 
 	// Position structure for the single vertex
-	float pos[DIM];
+	float pos[2];
 
 	for (int i = 0; i < n_v; i++)
 	{
@@ -76,14 +69,14 @@
 	init_global_v_cluster(&boost::unit_test::framework::master_test_suite().argc,&boost::unit_test::framework::master_test_suite().argv);
 
 	//! [Create CartDecomposition]
-	CartDecomposition<DIM, float> dec(vcl);
+	CartDecomposition<2, float> dec(vcl);
 
 	// Init DLB tool
 	DLB dlb(vcl);
 
 	// Physical domain
-	Box<DIM, float> box( { 0.0, 0.0 }, { 10.0, 10.0 });
-	size_t div[DIM];
+	Box<2, float> box( { 0.0, 0.0 }, { 10.0, 10.0 });
+	size_t div[2];
 
 	// Get the number of processor and calculate the number of sub-domain
 	// for each processor (SUB_UNIT_FACTOR=64)
@@ -91,19 +84,15 @@
 	size_t n_sub = n_proc * SUB_UNIT_FACTOR;
 
 	// Set the number of sub-domains on each dimension (in a scalable way)
-	for (int i = 0; i < DIM; i++)
-	{
-		div[i] = openfpm::math::round_big_2(pow(n_sub,1.0/DIM));
+	for (int i = 0; i < 2; i++)
+	{
+		div[i] = openfpm::math::round_big_2(pow(n_sub,1.0/2));
 	}
 
 	// Define ghost
-	Ghost<DIM, float> g(0.01);
-
-	// Boundary conditions
-	size_t bc[] = {NON_PERIODIC,NON_PERIODIC,NON_PERIODIC};
+	Ghost<2, float> g(0.01);
 
 	// Decompose
-<<<<<<< HEAD
 	dec.setParameters(div, box, g);
 
 	// Set unbalance threshold
@@ -113,7 +102,7 @@
 	// Add weights to points
 
 	// First create the center of the weights distribution, check it is coherent to the size of the domain
-	Point<DIM, float> center( { 2.0, 2.0 });
+	Point<2, float> center( { 2.0, 2.0 });
 
 	// Radius of the weights distribution
 	float radius = 2.0;
@@ -153,9 +142,6 @@
 
 		dec.printCurrentDecomposition(i+1);
 	}
-=======
-	dec.setParameters(div,box,bc,g);
->>>>>>> 4dc4c499
 
 	// create a ghost border
 	dec.calculateGhostBoxes();
@@ -163,14 +149,14 @@
 	// For each calculated ghost box
 	for (size_t i = 0; i < dec.getNIGhostBox(); i++)
 	{
-		SpaceBox<DIM,float> b = dec.getIGhostBox(i);
+		SpaceBox<2,float> b = dec.getIGhostBox(i);
 		size_t proc = dec.getIGhostBoxProcessor(i);
 
 		// sample one point inside the box
-		Point<DIM,float> p = b.rnd();
+		Point<2,float> p = b.rnd();
 
 		// Check that ghost_processorsID return that processor number
-		const openfpm::vector<size_t> & pr = dec.template ghost_processorID<CartDecomposition<DIM,float>::processor_id>(p);
+		const openfpm::vector<size_t> & pr = dec.template ghost_processorID<CartDecomposition<2,float>::processor_id>(p);
 
 		bool found = false;
 
@@ -182,7 +168,7 @@
 
 		if (found == false)
 		{
-			const openfpm::vector<size_t> pr2 = dec.template ghost_processorID<CartDecomposition<DIM,float>::processor_id>(p);
+			const openfpm::vector<size_t> pr2 = dec.template ghost_processorID<CartDecomposition<2,float>::processor_id>(p);
 		}
 
 		BOOST_REQUIRE_EQUAL(found,true);
@@ -203,14 +189,14 @@
 	init_global_v_cluster(&boost::unit_test::framework::master_test_suite().argc,&boost::unit_test::framework::master_test_suite().argv);
 
 	//! [Create CartDecomposition]
-	CartDecomposition<DIM, float> dec(vcl);
+	CartDecomposition<2, float> dec(vcl);
 
 	// Init DLB tool
 	DLB dlb(vcl);
 
 	// Physical domain
-	Box<DIM, float> box( { 0.0, 0.0 }, { 10.0, 10.0 });
-	size_t div[DIM];
+	Box<2, float> box( { 0.0, 0.0 }, { 10.0, 10.0 });
+	size_t div[2];
 
 	// Get the number of processor and calculate the number of sub-domain
 	// for each processor (SUB_UNIT_FACTOR=64)
@@ -218,13 +204,13 @@
 	size_t n_sub = n_proc * SUB_UNIT_FACTOR;
 
 	// Set the number of sub-domains on each dimension (in a scalable way)
-	for (int i = 0; i < DIM; i++)
-	{
-		div[i] = openfpm::math::round_big_2(pow(n_sub,1.0/DIM));
+	for (int i = 0; i < 2; i++)
+	{
+		div[i] = openfpm::math::round_big_2(pow(n_sub,1.0/2));
 	}
 
 	// Define ghost
-	Ghost<DIM, float> g(0.01);
+	Ghost<2, float> g(0.01);
 
 	// Decompose
 	dec.setParameters(div, box, g);
@@ -235,7 +221,7 @@
 	// Add weights to points
 
 	// First create the center of the weights distribution, check it is coherent to the size of the domain
-	Point<DIM, float> center( { 2.0, 2.0 });
+	Point<2, float> center( { 2.0, 2.0 });
 
 	// Radius of the weights distribution
 	float radius = 2.0;
@@ -243,7 +229,7 @@
 	// Weight if the distribution (high)
 	size_t weight_h = 5, weight_l = 1;
 
-	size_t n_v = pow(div[0], DIM);
+	size_t n_v = pow(div[0], 2);
 
 	setComputationCosts(dec, n_v, center, radius, weight_h, weight_l);
 
@@ -299,14 +285,14 @@
 	// For each calculated ghost box
 	for (size_t i = 0; i < dec.getNIGhostBox(); i++)
 	{
-		SpaceBox<DIM,float> b = dec.getIGhostBox(i);
+		SpaceBox<2,float> b = dec.getIGhostBox(i);
 		size_t proc = dec.getIGhostBoxProcessor(i);
 
 		// sample one point inside the box
-		Point<DIM,float> p = b.rnd();
+		Point<2,float> p = b.rnd();
 
 		// Check that ghost_processorsID return that processor number
-		const openfpm::vector<size_t> & pr = dec.template ghost_processorID<CartDecomposition<DIM,float>::processor_id>(p);
+		const openfpm::vector<size_t> & pr = dec.template ghost_processorID<CartDecomposition<2,float>::processor_id>(p);
 
 		bool found = false;
 
@@ -318,7 +304,7 @@
 
 		if (found == false)
 		{
-			const openfpm::vector<size_t> pr2 = dec.template ghost_processorID<CartDecomposition<DIM,float>::processor_id>(p);
+			const openfpm::vector<size_t> pr2 = dec.template ghost_processorID<CartDecomposition<2,float>::processor_id>(p);
 		}
 
 		BOOST_REQUIRE_EQUAL(found,true);
@@ -450,6 +436,78 @@
 
 	bool val = dec.check_consistency();
 	BOOST_REQUIRE_EQUAL(val,true);
+}
+
+BOOST_AUTO_TEST_CASE( CartDecomposition_non_periodic_test)
+{
+	// Vcluster
+	Vcluster & vcl = *global_v_cluster;
+
+	// Initialize the global VCluster
+	init_global_v_cluster(&boost::unit_test::framework::master_test_suite().argc,&boost::unit_test::framework::master_test_suite().argv);
+
+	//! [Create CartDecomposition]
+	CartDecomposition<3,float> dec(vcl);
+
+	// Physical domain
+	Box<3,float> box({0.0,0.0,0.0},{1.0,1.0,1.0});
+	size_t div[3];
+
+	// Get the number of processor and calculate the number of sub-domain
+	// for each processor (SUB_UNIT_FACTOR=64)
+	size_t n_proc = vcl.getProcessingUnits();
+	size_t n_sub = n_proc * SUB_UNIT_FACTOR;
+
+	// Set the number of sub-domains on each dimension (in a scalable way)
+	for (int i = 0 ; i < 3 ; i++)
+	{div[i] = openfpm::math::round_big_2(pow(n_sub,1.0/3));}
+
+	// Define ghost
+	Ghost<3,float> g(0.01);
+
+	// Boundary conditions
+	size_t bc[] = {NON_PERIODIC,NON_PERIODIC,NON_PERIODIC};
+
+	// Decompose
+	dec.setParameters(div,box,bc,g);
+
+	// create a ghost border
+	dec.calculateGhostBoxes();
+
+	//! [Create CartDecomposition]
+
+	// For each calculated ghost box
+	for (size_t i = 0 ; i < dec.getNIGhostBox() ; i++)
+	{
+		SpaceBox<3,float> b = dec.getIGhostBox(i);
+		size_t proc = dec.getIGhostBoxProcessor(i);
+
+		// sample one point inside the box
+		Point<3,float> p = b.rnd();
+
+		// Check that ghost_processorsID return that processor number
+		const openfpm::vector<size_t> & pr = dec.template ghost_processorID<CartDecomposition<3,float>::processor_id>(p);
+
+		bool found = false;
+
+		for (size_t j = 0; j < pr.size() ; j++)
+		{
+			if (pr.get(j) == proc)
+			{found = true; break;}
+		}
+
+		if (found == false)
+		{
+			const openfpm::vector<size_t> pr2 = dec.template ghost_processorID<CartDecomposition<3,float>::processor_id>(p);
+		}
+
+		BOOST_REQUIRE_EQUAL(found,true);
+	}
+
+	// Check the consistency
+
+	bool val = dec.check_consistency();
+	BOOST_REQUIRE_EQUAL(val,true);
 
 	// We duplicate the decomposition
 	CartDecomposition<3,float> dec2 = dec.duplicate();
@@ -545,7 +603,6 @@
 	}
 
 	// Check the consistency
-
 	bool val = dec.check_consistency();
 	BOOST_REQUIRE_EQUAL(val,true);
 
@@ -576,141 +633,7 @@
 	BOOST_REQUIRE_EQUAL(ret,true);
 }
 
-BOOST_AUTO_TEST_CASE( CartDecomposition_extend_test)
-{
-	// Initialize the global VCluster
-	init_global_v_cluster(&boost::unit_test::framework::master_test_suite().argc,&boost::unit_test::framework::master_test_suite().argv);
-
-	// Vcluster
-	Vcluster & vcl = *global_v_cluster;
-
-	//! [Create CartDecomposition]
-	CartDecomposition<3,float> dec(vcl);
-
-	// Physical domain
-	Box<3,float> box({0.0,0.0,0.0},{1.0,1.0,1.0});
-	Box<3,float> bulk({0.05,0.05,0.05},{0.95,0.95,0.95});
-	Box<3,float> bulk_g({0.01,0.01,0.01},{0.95,0.95,0.95});
-	size_t div[3];
-
-	// Get the number of processor and calculate the number of sub-domain
-	// for each processor (SUB_UNIT_FACTOR=64)
-	size_t n_proc = vcl.getProcessingUnits();
-	size_t n_sub = n_proc * SUB_UNIT_FACTOR;
-
-	// Set the number of sub-sub-domains on each dimension (in a scalable way)
-	for (int i = 0 ; i < 3 ; i++)
-	{div[i] = openfpm::math::round_big_2(pow(n_sub,1.0/3));}
-
-	// Define ghost size
-	Ghost<3,float> g(0.01);
-
-	// Boundary conditions
-	size_t bc[] = {PERIODIC,PERIODIC,PERIODIC};
-
-	// Decompose
-	dec.setParameters(div,box,bc,g);
-
-	// Internally create the ghosts
-	dec.calculateGhostBoxes();
-
-	// Duplicate the decomposition extending the domain
-	Box<3,float> box_ext({-0.1,-0.1,-0.1},{1.1,1.1,1.1});
-	CartDecomposition<3,float> dec2 = dec.duplicate(g,box_ext);
-
-	// than we create a grid iterator that iterate across the
-
-	// Create a grid based iterator on the smaller decomposition
-	size_t sz[3] = {128,128,128};
-	grid_dist_id_iterator_dec<CartDecomposition<3,float>> git(dec,sz);
-
-	// iterate across the grid points and we check that the results are consistent
-	while (git.isNext())
-	{
-		auto key = git.get();
-
-		Point<3,float> p = key.toPoint();
-
-		if (bulk_g.isInside(p) == false)
-		{
-			++git;
-			continue;
-		}
-
-		for (size_t i = 0 ; i < 3 ; i++)
-			p.get(i) = key.get(i) * git.getSpacing(i);
-
-		const openfpm::vector<size_t> & pr_pid = dec.template ghost_processorID<CartDecomposition<3,float>::processor_id>(p);
-		const openfpm::vector<size_t> & pr2_pid = dec2.template ghost_processorID<CartDecomposition<3,float>::processor_id>(p);
-
-		BOOST_REQUIRE(pr_pid == pr2_pid);
-
-		const openfpm::vector<size_t> & pr_bid = dec.template ghost_processorID<CartDecomposition<3,float>::box_id>(p);
-		const openfpm::vector<size_t> & pr2_bid = dec2.template ghost_processorID<CartDecomposition<3,float>::box_id>(p);
-
-		BOOST_REQUIRE(pr_bid == pr2_bid);
-
-		const openfpm::vector<size_t> & pr_lid = dec.template ghost_processorID<CartDecomposition<3,float>::lc_processor_id>(p);
-		const openfpm::vector<size_t> & pr2_lid = dec2.template ghost_processorID<CartDecomposition<3,float>::lc_processor_id>(p);
-
-		BOOST_REQUIRE(pr_lid == pr2_lid);
-
-		size_t n_test = 0;
-
-		// Given a point p, if the point is near the boundary
-		if (bulk.isInside(p) == false)
-		{
-			// we can move p in one direction and check that dec2 return the same result
-			for (size_t i = 0 ; i < 3 ; i++)
-			{
-				Point<3,float> q = p;
-
-				q.get(i) = p.get(i) + 0.05;
-
-				if (box.isInside(q) == false)
-				{
-					const openfpm::vector<size_t> & pr3_pid = dec2.template ghost_processorID<CartDecomposition<3,float>::processor_id>(q);
-					const openfpm::vector<size_t> & pr3_bid = dec2.template ghost_processorID<CartDecomposition<3,float>::box_id>(q);
-					const openfpm::vector<size_t> & pr3_lid = dec2.template ghost_processorID<CartDecomposition<3,float>::lc_processor_id>(q);
-					BOOST_REQUIRE(pr2_pid == pr3_pid);
-					BOOST_REQUIRE(pr2_bid == pr3_bid);
-					BOOST_REQUIRE(pr2_lid == pr3_lid);
-
-					n_test++;
-				}
-
-				q = p;
-				q.get(i) = p.get(i) - 0.05;
-
-				if (box.isInside(q) == false)
-				{
-					const openfpm::vector<size_t> & pr3_pid = dec2.template ghost_processorID<CartDecomposition<3,float>::processor_id>(q);
-					const openfpm::vector<size_t> & pr3_bid = dec2.template ghost_processorID<CartDecomposition<3,float>::box_id>(q);
-					const openfpm::vector<size_t> & pr3_lid = dec2.template ghost_processorID<CartDecomposition<3,float>::lc_processor_id>(q);
-
-					if (pr2_pid != pr3_pid)
-					{
-						const openfpm::vector<size_t> & pr3_pid = dec2.template ghost_processorID<CartDecomposition<3,float>::processor_id>(q);
-
-						int debug = 0;
-						debug++;
-					}
-
-					BOOST_REQUIRE(pr2_pid == pr3_pid);
-					BOOST_REQUIRE(pr2_bid == pr3_bid);
-					BOOST_REQUIRE(pr2_lid == pr3_lid);
-
-					n_test++;
-				}
-			}
-		}
-
-		BOOST_REQUIRE(n_test != 0);
-
-		++git;
-	}
-}
-
 BOOST_AUTO_TEST_SUITE_END()
 
+
 #endif