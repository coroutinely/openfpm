#! /bin/bash

source script/help
source script/discover_os
source script/show_solutions
source script/pre_req
source script/remove_old
source script/set_mpi
source script/conf_PETSC
source script/update_openfpm

### switch to the branch
b_switch=`git rev-parse --abbrev-ref HEAD`
b_switch=
#b_switch=$(cat switch_branch)
if [ x"$b_switch" != x"" ]; then
        git checkout $b_switch
	rm switch_branch
	./install "$@"
	exit 0
fi

## Check that your home is not empty

if [ x"$HOME" == x"" ]; then
	 echo -e "Your $HOME folder is empty \033[91;5;1m FAILED \033[0m"
	 exit 1
fi

## If 

install_req=1
i_dir=""
sq=0
nomake=0
update_openfpm=0
upgrade_openfpm=0

while getopts di:smhc:nu FLAG; do
	case $FLAG in
	    d)
	      echo "Disable depencencies installation"
	      install_req=0
	      ;;
	    i)
	      echo "Setting dependencies installation dir: $OPTARG"
	      i_dir=$OPTARG
	      ;;
	    s)
	      echo "Skipping user cin"
	      sq=1
	      ;;
	    c)
	      echo "Fowarding options $OPTARG to configure script"
	      configure_options=$OPTARG
	      ;;
        m)
          echo "Skip to make the testing"
          nomake=1
          ;;
	    u)
	      echo "Updating openfpm"
	      update_openfpm=1
	      ;;
	    n)
          echo "Upgrading openfpm"
	      upgrade_openfpm=1
	      ;;
	    h)  #show help
      	  HELP
          ;;
    	\?) #unrecognized option - are fowarded to configure
          ;;
	esac
done

### Configure options

i_dir_old=$i_dir
configure_options_old=$configure_options

discover_os

## Remove old dependencies and installations

if [ x"$i_dir" == x"" ]; then
 i_dir="$HOME"
fi

## Check and try to install the prerequisites


if [ $update_openfpm -eq 1 -a  $upgrade_openfpm -eq 1 ]; then
	echo -e "\033[1;5;31m It is not possible to update and upgrade at the same time \033[0m"
	exit 1
fi

if [ $update_openfpm -eq 1 ]; then
	update_openfpm update
	exit 0
fi

if [ $upgrade_openfpm -eq 1 ]; then
	update_openfpm upgrade
	exit 0
fi

<<<<<<< HEAD
remove_old $i_dir

=======
remove_old $i_dir $configure_options
>>>>>>> 72ff931d

## Check and try to install the prerequisites

<<<<<<< HEAD
pre_req

=======
>>>>>>> 72ff931d
## clone the dependencies
git submodule init
if [ $? -ne 0 ]; then
  echo -e "Configure\033[91;5;1m FAILED \033[0m"
  exit 1
fi

git submodule update
if [ $? -ne 0 ]; then
  echo -e "Configure\033[91;5;1m FAILED \033[0m"
  exit 1
fi

#### Eventualy remove garbage from old installation

rm -rf openfpm_numerics/src/.deps
rm -rf src/.deps


# Create config directory in each submodule
cd openfpm_data
if [ ! -d src/config  ]; then
  mkdir src/config
fi
cd ..

cd openfpm_devices
if [ ! -d src/config  ]; then
  mkdir src/config
fi
cd ..

cd openfpm_vcluster
if [ ! -d src/config  ]; then
  mkdir src/config
fi
cd ..

cd openfpm_io
if [ ! -d src/config  ]; then
  mkdir src/config
fi
cd ..

cd openfpm_numerics
if [ ! -d src/config  ]; then
  mkdir src/config
fi
cd ..

# Create config directory

if [ ! -d src/config ]; then
  mkdir src/config
fi

## generate configure script

sh ./autogen.sh
if [ $? -ne 0 ]; then
  echo -e "Configure\033[91;5;1m FAILED \033[0m"
  exit 1
fi


## check for options

echo -e "\033[1;34;5mDEPENCENCIES INSTALLATION DIR      \033[0m"
echo -e "Every required dependencies if needed will be installed into: \033[1;34;5m$i_dir\033[0m"
echo -e "if you want to install somewhere else do ./install -i /somewhere/else"
if [ x"$configure_options" == x"" ]; then
    echo -e "OpenFPM will be installed into: \033[1;34;5m/usr/local\033[0m"
    echo "if you want to install in a different place use ./install -c \"--prefix=/where/you/want/to/install\""
fi
if [ $sq -eq 0 ]; then
  unset commands
  commands[0]="continue"
  possible_solutions "${commands[@]}"
fi

ncore=4
echo -e "\033[1mHow many core you want to use to install the dependencies?\033[0m"
if [ $sq -eq 0 ]; then
  read ncore
fi

echo -e "Installing requirements into: $i_dir "

##

## Take all the options with the exception of -d -i -s

## call the configure script

### Installing PETSC

if [ ! -d "$i_dir/PETSC" -o ! -d "$i_dir/EIGEN" ]; then
    echo -e "\033[1;34m Optional packages  \033[0m"
    echo -e "\033[1mDo you want to install linear algebra packages ?(y/n)\033[0m"
    echo "Installation can take long time (90 minutes on i7-3612QM 4 cores)"
    if [ $sq -eq 0 ]; then
      read inst_lin_alg
    else
      inst_lin_alg="y"
    fi
fi

#### License and Copyright disclamer

echo -e "\033[1;34m Licenses  \033[0m"
echo -e "\033[1;34m OpenFPM install several dependencies automatically. Some of them impose restriction and the user must explicitly accept it \033[0m"
echo -e "\033[1;33m PARMETIS: \033[0m \033[1m http://glaros.dtc.umn.edu/gkhome/metis/parmetis/download  (Copyright and License) \033[0m"
echo -e ""

if [ $sq -eq 0 ]; then
  unset commands
  commands[0]="Accept and continue"
  possible_solutions_no_continue "${commands[@]}"
fi

####

lin_alg_dir=""
lin_alg_lib=""
lin_alg_inc=""
if [ -d "$i_dir/METIS" ]; then
    configure_options=" $configure_options --with-metis=$i_dir/METIS "
fi
if [ -d "$i_dir/BOOST" ]; then
    configure_options=" $configure_options --with-boost=$i_dir/BOOST "
fi
if [ -d "$i_dir/PARMETIS" ]; then
    configure_options=" $configure_options --with-parmetis=$i_dir/PARMETIS "
fi
if [ -d "$i_dir/HDF5" ]; then
    configure_options=" $configure_options --with-hdf5=$i_dir/HDF5/bin/h5pcc "
fi
if [ -d "$i_dir/LIBHILBERT" ]; then
    configure_options=" $configure_options --with-libhilbert=$i_dir/LIBHILBERT "
fi

### if we are on linux we have to add -rt

if [ x"$platform" = x"linux" ]; then
	lin_alg_lib="$lin_alg_lib -lrt"
fi

### MPI compilers must be in your PATH folder

set_mpi $i_dir $ncore $CC $CXX $F77 $FC

### METIS and ParMETIS must be installed independently from sistem wide installation

./script/install_Parmetis.sh $i_dir $ncore
configure_options=" $configure_options --with-parmetis=$i_dir/PARMETIS "
./script/install_Metis.sh $i_dir $compiler_gcc $compiler_gpp $ncore
configure_options=" $configure_options --with-metis=$i_dir/METIS "

MPI_installed=0
MPI_System_prv=1
METIS_installed=1
PARMETIS_installed=1
BOOST_installed=0
BOOST_System_prv=1
LAPACK_installed=0
LAPACK_System_prv=1
SUITESPARSE_installed=0
SUITESPARSE_System_prv=1
EIGEN_installed=0
EIGEN_System_prv=1
HDF5_installed=0
HDF5_System_prv=1
LIBHILBERT_installed=0
conf_err=1

if [ $install_req -eq 0 ]; then
    ./configure $options $configure_options "$configure_blas_option"
else
    while [ $conf_err -ne 0 ]
    do
        ./configure $options $configure_options "$configure_blas_option"
        conf_err=$?

        echo "Configure script terminated with $conf_err"

        ## if MPI or METIS installation required install it
        if [ $conf_err -eq 200  ]; then
            echo "MPI not found try to install, $MPI_installed"
            if [ $MPI_installed -eq 1 ]; then
                echo "Error the installation of MPI failed"
                exit 1
            fi
            ./script/install_MPI.sh $i_dir $ncore $CC $CXX $F77 $FC
            MPI_installed=1
            export PATH="$i_dir/MPI/bin:$PATH"
            configure_options="$configure_options CXX=mpic++ "
        elif [ $conf_err -eq 201  ]; then
            echo "Metis not found try to install"
            if [ $METIS_installed -eq 1  ]; then
                echo "Error the installation of METIS failed"
                exit 1
            fi
            ./script/install_Metis.sh $i_dir $compiler_gcc $compiler_gpp
            METIS_installed=1
            configure_options=" $configure_options --with-metis=$i_dir/METIS "
        elif [ $conf_err -eq 202 ]; then
            echo "Boost not found try to install in $i_dir with $compiler_opt"
            if [ $BOOST_installed -eq 1  ]; then
                echo "Error the installation of Boost failed"
                exit 1
            fi
            if [ x"$CXX" == x"icpc" ]; then
              ./script/install_BOOST.sh $i_dir $ncore intel-linux
            elif [ x"$CXX" == x"clang++" ]; then
              ./script/install_BOOST.sh $i_dir $ncore darwin
            else
              ./script/install_BOOST.sh $i_dir $ncore gcc
            fi
            BOOST_installed=1
            configure_options=" $configure_options --with-boost=$i_dir/BOOST "
        elif [ $conf_err -eq 208 ]; then
            echo "ParMetis not found try to install"
            if [ $PARMETIS_installed -eq 1  ]; then
                echo "Error the installation of ParMETIS failed"
                exit 1
            fi
            ./script/install_Parmetis.sh $i_dir $ncore
            PARMETIS_installed=1
            configure_options=" $configure_options --with-parmetis=$i_dir/PARMETIS "
        elif [ $conf_err -eq 207 ]; then
            echo "HDF5 not found try to install"
            if [ $HDF5_installed -eq 1 ]; then
                echo "Error the installation of HDF5 failed"
                exit 1
            fi
            ./script/install_HDF5.sh $i_dir $ncore
            configure_options=" $configure_options --with-hdf5=$i_dir/HDF5/bin/h5pcc "
            HDF5_installed=1
        elif [ $conf_err -eq 210 ]; then
            echo "LIBHILBERT not found try to install"
            if [ $LIBHILBERT_installed -eq 1 ]; then
                echo "Error the installation of LIBHILBERT failed"
                exit 1
            fi
            ./script/install_LIBHILBERT.sh $i_dir $ncore
            configure_options=" $configure_options --with-libhilbert=$i_dir/LIBHILBERT "
            LIBHILBERT_installed=1
        elif [ $conf_err -ne 0 ]; then
            echo "I do not know how to recover from this error"
            exit 1
        fi
    done

    if [ x"$inst_lin_alg" == x"y" ]; then
        ./script/install_EIGEN.sh $i_dir $ncore
        ./script/install_PETSC.sh $i_dir $ncore $CC $CXX $F77 $FC
    fi

    ### collect PETSC configuration options
    conf_PETSC

    ./configure $options $configure_options "$configure_blas_option"
fi

### Create example.mk
install_base=$(cat install_dir)
openmp_flags="$(cat openmp_flags) $(cat openfpm_flags)"

echo "INCLUDE_PATH= $openmp_flags  -I. -I$install_base/openfpm_numerics/include -I$install_base/openfpm_pdata/include/config -I$install_base/openfpm_pdata/include -I$install_base/openfpm_data/include -I$install_base/openfpm_vcluster/include -I$install_base/openfpm_io/include -I$install_base/openfpm_devices/include -I$i_dir/METIS/include -I$i_dir/PARMETIS/include -I$i_dir/BOOST/include -I$i_dir/HDF5/include -I$i_dir/LIBHILBERT/include  $lin_alg_inc" > example.mk
echo "LIBS_PATH= $openmp_flags -L$install_base/openfpm_devices/lib -L$install_base/openfpm_pdata/lib  -L$install_base/openfpm_vcluster/lib -L$i_dir/METIS/lib -L$i_dir/PARMETIS/lib  -L$i_dir/BOOST/lib -L$i_dir/HDF5/lib -L$i_dir/LIBHILBERT/lib  $lin_alg_dir" >> example.mk
echo "LIBS=-lvcluster -lofpm_pdata -lofpmmemory -lparmetis -lmetis -lboost_iostreams -lhdf5 -llibhilbert  $lin_alg_lib" >> example.mk
echo "LIBS_SE2=-lvcluster -lofpmmemory_se2 -lparmetis -lmetis -lboost_iostreams -lhdf5 -llibhilbert $lin_alg_lib" >> example.mk
cp example.mk src/example.mk
cp example.mk example/example.mk

if [ $nomake -eq 0 ]; then
  make clean
  make
fi

if [ $? -ne 0 ]; then
  conf_err=1
fi

echo "Command used to configure"
echo ""
echo -e "\033[1m ./configure $options $configure_options \033[0m "
echo ""

if [ x"$platform" = x"linux" ]; then
  bash_library="export LD_LIBRARY_PATH=\"\$LD_LIBRARY_PATH"
else
  bash_library="export DYLD_LIBRARY_PATH=\"\$DYLD_LIBRARY_PATH"
fi

bash_path="export PATH=\""

echo -e "\033[1;34;5m ---------------------------------------  \033[0m"
echo -e "\033[1;34;5m --------- INSTALLATION REPORT ---------  \033[0m"
echo ""
echo -e "\033[1;34;5m ---------- Mandatory packages ---------  \033[0m"
echo ""

if [ -d "$i_dir/MPI" ]; then
  installation_report="$installation_report \033[92;1mMPI\033[0m Installed: \033[1m $i_dir/MPI \033[0m\n"
  bash_path="$bash_path:$i_dir/MPI/bin:"
  bash_library="$bash_library:$i_dir/MPI/lib"
elif [ $MPI_System_prv -eq 1 ]; then
  installation_report="$installation_report \033[92;1mMPI\033[0m Installed: \033[1m System installation \033[0m\n"
fi

if [ -d "$i_dir/METIS" ]; then
  installation_report="$installation_report \033[92;1mMETIS\033[0m Installed: \033[1m $i_dir/METIS \033[0m\n"
  bash_library="$bash_library:$i_dir/METIS/lib"
fi

if [ -d "$i_dir/PARMETIS" ]; then
  installation_report="$installation_report \033[92;1mPARMETIS\033[0m Installed: \033[1m $i_dir/PARMETIS \033[0m\n"
  bash_library="$bash_library:$i_dir/PARMETIS/lib"
fi

if [ -d "$i_dir/BOOST" ]; then
  installation_report="$installation_report \033[92;1mBOOST\033[0m Installed: \033[1m $i_dir/BOOST \033[0m\n"
  bash_library="$bash_library:$i_dir/BOOST/lib"
elif [ $BOOST_System_prv -eq 1 ]; then
  installation_report="$installation_report \033[92;1mBOOST\033[0m Installed: \033[1m System installation \033[0m\n"
fi

if [ -d "$i_dir/HDF5" ]; then
  installation_report="$installation_report \033[92;1mHDF5\033[0m Installed: \033[1m $i_dir/HDF5 \033[0m\n"
  bash_library="$bash_library:$i_dir/HDF5/lib"
fi

if [ -d "$i_dir/LIBHILBERT" ]; then
  installation_report="$installation_report \033[92;1mLibHilbert\033[0m Installed: \033[1m $i_dir/LIBHILBERT \033[0m\n"
  bash_library="$bash_library:$i_dir/LIBHILBERT/lib"
fi

echo -e "$installation_report"

echo ""
echo -e "\033[1;34;5m ---------- Optional packages -----------  \033[0m"
echo ""

installation_report=""

if [ -d "$i_dir/PETSC" ]; then
  installation_report="$installation_report \033[92;1mPETSC\033[0m Installed: \033[1m $i_dir/PETSC \033[0m\n"
  bash_library="$bash_library:$i_dir/PETSC/lib"
else
  installation_report="$installation_report \033[91;1mPETSC\033[0m Installed: \033[1m NO \033[0m\n"
fi

if [ -d "$i_dir/EIGEN" ]; then
  installation_report="$installation_report \033[92;1mEIGEN\033[0m Installed: \033[1m $i_dir/EIGEN \033[0m\n"
fi

echo -e "$installation_report"

echo -e "\033[1;34;5m --------------------------------  \033[0m"

installation_report=""

if [ -d "$i_dir/TRILINOS" ]; then
  installation_report="$installation_report \033[92;1mTRILINOS\033[0m Installed: \033[1m $i_dir/TRILINOS \033[0m\n"
  bash_library="$bash_library:$i_dir/TRILINOS/lib"
else
  installation_report="$installation_report \033[91;1mTRILINOS\033[0m Installed: \033[1m NO \033[0m\n"
fi

if [ -d "$i_dir/OPENBLAS" ]; then
  installation_report="$installation_report \033[92;1mOPENBLAS\033[0m Installed: \033[1m $i_dir/OPENBLAS \033[0m\n"
  bash_library="$bash_library:$i_dir/OPENBLAS/lib"
else
  installation_report="$installation_report \033[91;1mOPENBLAS\033[0m Installed: \033[1m NO \033[0m\n"
fi

if [ -d "$i_dir/SUITESPARSE" ]; then
  installation_report="$installation_report \033[92;1mSUITESPARSE\033[0m Installed: \033[1m $i_dir/SUITESPARSE \033[0m\n"
  bash_library="$bash_library:$i_dir/SUITESPARSE/lib"
else
  installation_report="$installation_report \033[91;1mSUITESPARSE\033[0m Installed: \033[1m NO \033[0m\n"
fi

if [ -d "$i_dir/SCALAPACK" ]; then
  installation_report="$installation_report \033[92;1mSCALAPACK\033[0m Installed: \033[1m $i_dir/SCALAPACK \033[0m\n"
  bash_library="$bash_library:$i_dir/SCALAPACK/lib"
else
  installation_report="$installation_report \033[91;1mSCALAPACK\033[0m Installed: \033[1m NO \033[0m\n"
fi

if [ -d "$i_dir/MUMPS" ]; then
  installation_report="$installation_report \033[92;1mMUMPS\033[0m Installed: \033[1m $i_dir/MUMPS \033[0m\n"
  bash_library="$bash_library:$i_dir/MUMPS/lib"
else
  installation_report="$installation_report \033[91;1mMUMPS\033[0m Installed: \033[1m NO \033[0m\n"
fi

if [ -d "$i_dir/SUPERLU_DIST" ]; then
  installation_report="$installation_report \033[92;1mSUPERLU_DIST\033[0m Installed: \033[1m $i_dir/SUPERLU_DIST \033[0m\n"
  bash_library="$bash_library:$i_dir/SUPERLU_DIST/lib"
else
  installation_report="$installation_report \033[91;1mSUPERLU_DIST\033[0m Installed: \033[1m NO \033[0m\n"
fi

if [ -d "$i_dir/HYPRE" ]; then
  installation_report="$installation_report \033[92;1mHYPRE\033[0m Installed: \033[1m $i_dir/HYPRE \033[0m\n"
  bash_library="$bash_library:$i_dir/HYPRE/lib"
else
  installation_report="$installation_report \033[91;1mHYPRE\033[0m Installed: \033[1m NO \033[0m\n"
fi

bash_path="$bash_path$PATH\""
bash_library="$bash_library\""

##### Writing openfpm_vars file

echo "$bash_path" > $HOME/openfpm_vars
echo "$bash_library" >> $HOME/openfpm_vars

if [ x"$platform" = x"osx" ]; then
    echo "TMPDIR=/tmp/" >> $HOME/openfpm_vars
fi

echo -e "$installation_report"
echo ""
echo ""
if [ $conf_err -eq 0  ]; then
  echo -e "Install summary\033[92;5;1m SUCCEED \033[0m"
  
  ## Save dependencies dir and foward options
  printf "%s" "$i_dir_old" > dependencies_dir
  printf "%s" "$configure_options_old" > foward_options

else
  echo -e "Install summary\033[91;5;1m FAILED \033[0m"
fi

echo ""
if [ x"$platform" = x"linux" ]; then
  echo "Before run any openfpm program you must execute the following command. A simple way would be to append this line at the end of your $HOME/.bashrc"
else
  echo "Before run any openfpm program you must execute the following command. A simple way would be to append this line at the end of your $HOME/.bash_profile"
fi
echo ""
echo -e "\033[1m source $HOME/openfpm_vars \033[0m"
echo ""
echo -e "\033[91;1m if you have in your .bashrc or .bash_profile old openfpm setting, please remove it\033[0m"
echo ""
echo ""
if [ $conf_err -ne 0 ]; then
  exit 1
fi<|MERGE_RESOLUTION|>--- conflicted
+++ resolved
@@ -105,20 +105,12 @@
 	exit 0
 fi
 
-<<<<<<< HEAD
-remove_old $i_dir
-
-=======
 remove_old $i_dir $configure_options
->>>>>>> 72ff931d
 
 ## Check and try to install the prerequisites
 
-<<<<<<< HEAD
 pre_req
 
-=======
->>>>>>> 72ff931d
 ## clone the dependencies
 git submodule init
 if [ $? -ne 0 ]; then
