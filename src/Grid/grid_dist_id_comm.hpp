--- conflicted
+++ resolved
@@ -927,19 +927,10 @@
 
 					for(size_t i = 0 ; i < dim ; i++)
 					{
-<<<<<<< HEAD
-						auto key = it.get();
-						grid_key_dx<dim> key2 = key - start;
-
-						gr_send.get_o(key2) = gr.get_o(key);
-
-						++it;
-=======
 						box_src.setLow(i,start.get(i));
 						box_src.setHigh(i,stop.get(i));
 						box_dst.setLow(i,0);
 						box_dst.setHigh(i,stop.get(i)-start.get(i));
->>>>>>> 3b6e078b
 					}
 
 					gr_send.copy_to(gr,box_src,box_dst);
