cmake_minimum_required(VERSION 3.8 FATAL_ERROR)

add_definitions(-DSCAN_WITH_CUB)

########################### Executables


if(CUDA_FOUND OR CUDA_ON_CPU OR HIP_FOUND)
	set(CUDA_SOURCES 
	    Grid/tests/sgrid_dist_id_gpu_unit_tests.cu
<<<<<<< HEAD
	    Vector/cuda/vector_dist_gpu_MP_tests.cu 
=======
	    Vector/cuda/vector_dist_gpu_MP_tests.cu
>>>>>>> 91060a5f
	    Vector/cuda/vector_dist_cuda_func_test.cu
	    Decomposition/cuda/decomposition_cuda_tests.cu
	    Vector/cuda/vector_dist_gpu_unit_tests.cu
	    Decomposition/cuda/Domain_icells_cart_unit_test.cu
	    Amr/tests/amr_base_gpu_unit_tests.cu)
endif()

if(CMAKE_CXX_COMPILER_ID STREQUAL "Intel")
        add_definitions("-DBOOST_MPL_CFG_HAS_TYPEOF")
endif()

if (CUDA_ON_CPU)
        add_definitions(-DCUDA_ON_CPU)
        set_source_files_properties(${CUDA_SOURCES} PROPERTIES LANGUAGE CXX)
	set_source_files_properties(${CUDA_SOURCES} PROPERTIES COMPILE_FLAGS "-D__NVCC__ -DCUDART_VERSION=11000")
        if(CMAKE_CXX_COMPILER_ID STREQUAL "GNU" OR CMAKE_CXX_COMPILER_ID STREQUAL "AppleClang" OR CMAKE_CXX_COMPILER_ID STREQUAL "Clang" OR CMAKE_CXX_COMPILER_ID STREQUAL "Intel")
                add_definitions("-x c++")
        endif()
endif()

if ( HIP_ENABLE AND HIP_FOUND )

        list(APPEND HIP_HIPCC_FLAGS ${CMAKE_CXX_FLAGS_DEBUG})

        if (CMAKE_BUILD_TYPE STREQUAL "Debug")
                list(APPEND HIP_HIPCC_FLAGS -O0)
        endif()

	list(APPEND HIP_HIPCC_FLAGS -D__NVCC__ -D__HIP__  -DCUDART_VERSION=11000 -D__CUDACC__ -D__CUDACC_VER_MAJOR__=11 -D__CUDACC_VER_MINOR__=0 -D__CUDACC_VER_BUILD__=0)
        set_source_files_properties(${CUDA_SOURCES} PROPERTIES LANGUAGE CXX)

        set(CMAKE_CXX_COMPILER ${HIP_HIPCC_EXECUTABLE})

        hip_add_executable(pdata ${CUDA_SOURCES} ${OPENFPM_INIT_FILE} main.cpp
							  Amr/grid_dist_amr_unit_tests.cpp
                                                          Amr/tests/amr_base_unit_tests.cpp
							  Debug/debug_test.cpp
							  Grid/tests/grid_dist_id_HDF5_chckpnt_restart_test.cpp
							  Grid/tests/grid_dist_id_unit_test.cpp
							  Grid/tests/sgrid_dist_id_unit_tests.cpp
							  Grid/tests/grid_dist_id_dlb_unit_test.cpp
							  Grid/tests/staggered_grid_dist_unit_test.cpp
							  Vector/tests/vector_dist_cell_list_tests.cpp
							  Vector/tests/vector_dist_complex_prp_unit_test.cpp
							  Vector/tests/vector_dist_HDF5_chckpnt_restart_test.cpp
							  Vector/tests/vector_dist_MP_unit_tests.cpp
							  Vector/tests/vector_dist_NN_tests.cpp
							  Vector/tests/vector_dist_unit_test.cpp
							  pdata_performance.cpp
							  Decomposition/tests/CartDecomposition_unit_test.cpp
							  Decomposition/tests/shift_vect_converter_tests.cpp
							  Vector/performance/vector_dist_performance_util.cpp
<<<<<<< HEAD
							  lib/pdata.cpp 
							  test_multiple_o.cpp
							  )
							  
=======
							  lib/pdata.cpp
							  test_multiple_o.cpp
							  )

>>>>>>> 91060a5f

	hip_add_library(ofpm_pdata STATIC lib/pdata.cpp)

else()

	add_executable(pdata ${OPENFPM_INIT_FILE} ${CUDA_SOURCES} main.cpp
							  Amr/grid_dist_amr_unit_tests.cpp
							  Amr/tests/amr_base_unit_tests.cpp
						  	  Debug/debug_test.cpp
							  Grid/tests/grid_dist_id_HDF5_chckpnt_restart_test.cpp
							  Grid/tests/grid_dist_id_unit_test.cpp
							  Grid/tests/sgrid_dist_id_unit_tests.cpp
							  Grid/tests/grid_dist_id_dlb_unit_test.cpp
							  Grid/tests/staggered_grid_dist_unit_test.cpp
							  Vector/tests/vector_dist_cell_list_tests.cpp
							  Vector/tests/vector_dist_complex_prp_unit_test.cpp
<<<<<<< HEAD
							  Vector/tests/vector_dist_HDF5_chckpnt_restart_test.cpp 
							  Vector/tests/vector_dist_MP_unit_tests.cpp 
							  Vector/tests/vector_dist_NN_tests.cpp 
							  Vector/tests/vector_dist_unit_test.cpp  
							  pdata_performance.cpp 
							  Decomposition/tests/CartDecomposition_unit_test.cpp 
							  Decomposition/tests/shift_vect_converter_tests.cpp 
							  Vector/performance/vector_dist_performance_util.cpp  
=======
							  Vector/tests/vector_dist_HDF5_chckpnt_restart_test.cpp
							  Vector/tests/vector_dist_MP_unit_tests.cpp
							  Vector/tests/vector_dist_NN_tests.cpp
							  Vector/tests/vector_dist_unit_test.cpp
							  pdata_performance.cpp
							  Decomposition/tests/CartDecomposition_unit_test.cpp
							  Decomposition/tests/shift_vect_converter_tests.cpp
							  Vector/performance/vector_dist_performance_util.cpp
>>>>>>> 91060a5f
							  lib/pdata.cpp test_multiple_o.cpp)

	add_library(ofpm_pdata STATIC lib/pdata.cpp)

endif()

add_dependencies(pdata ofpmmemory)
add_dependencies(pdata vcluster)

<<<<<<< HEAD
if (CMAKE_CXX_COMPILER_ID MATCHES "Clang")
        target_compile_options(pdata PRIVATE "-Wno-undefined-var-template")

        # Instead of enabling this option let's check why is redefined
        #target_compile_options(pdata PRIVATE "-Wno-macro-redefined")
endif()
if ( CMAKE_COMPILER_IS_GNUCC )
        target_compile_options(pdata PRIVATE "-Wno-deprecated-declarations")
        target_compile_options(pdata PRIVATE "-Wno-undefined-var-template")

        # Instead of enabling this option let's check why is redefined
        #target_compile_options(pdata PRIVATE "-Wno-macro-redefined")
endif()

#add_executable(isolation_pdata ${OPENFPM_INIT_FILE} isolation.cu
#														  lib/pdata.cpp  
#														  ../openfpm_devices/src/memory/HeapMemory.cpp 
#														  ../openfpm_devices/src/memory/CudaMemory.cu
#														  ../openfpm_devices/src/memory/PtrMemory.cpp 
#														  ../openfpm_vcluster/src/VCluster/VCluster.cpp 
=======
#add_executable(isolation_pdata ${OPENFPM_INIT_FILE} isolation.cu
#														  lib/pdata.cpp
#														  ../openfpm_devices/src/memory/HeapMemory.cpp
#														  ../openfpm_devices/src/memory/CudaMemory.cu
#														  ../openfpm_devices/src/memory/PtrMemory.cpp
#														  ../openfpm_vcluster/src/VCluster/VCluster.cpp
>>>>>>> 91060a5f
#														  )

if (CMAKE_CXX_COMPILER_ID MATCHES "Clang")
	target_compile_options(pdata PRIVATE "-Wno-undefined-var-template")
	target_compile_options(pdata PRIVATE "-Wno-macro-redefined")
endif()
if ( CMAKE_COMPILER_IS_GNUCC )
    target_compile_options(pdata PRIVATE "-Wno-deprecated-declarations")
	target_compile_options(pdata PRIVATE "-Wno-undefined-var-template")
	target_compile_options(pdata PRIVATE "-Wno-macro-redefined")
    #target_compile_options(pdata PRIVATE "-fsanitize=address")
    #    target_link_options(pdata PRIVATE "-fsanitize=address")
    if (TEST_COVERAGE)
        target_compile_options(pdata PRIVATE $<$<COMPILE_LANGUAGE:CXX>: -fprofile-arcs -ftest-coverage>)
    endif()
endif()

if (CMAKE_CUDA_COMPILER_ID STREQUAL "Clang")
        add_definitions(-D__STRICT_ANSI__)
endif()

if (ENABLE_ASAN)
    target_compile_options(pdata PUBLIC $<$<COMPILE_LANGUAGE:CUDA>: -Xcompiler "-fsanitize=address -fno-optimize-sibling-calls -fsanitize-address-use-after-scope -fno-omit-frame-pointer -g" >)
    target_compile_options(pdata PRIVATE $<$<COMPILE_LANGUAGE:CXX>: -fsanitize=address -fno-optimize-sibling-calls -fsanitize-address-use-after-scope -fno-omit-frame-pointer -g >)
    set(CMAKE_EXE_LINKER_FLAGS "${CMAKE_EXE_LINKER_FLAGS} -fsanitize=address -fno-optimize-sibling-calls -fsanitize-address-use-after-scope -fno-omit-frame-pointer")
	add_definitions(-DENABLE_ASAN)
endif()


add_test(NAME pdata_3_proc COMMAND mpirun -np 3 ./pdata)
add_test(NAME pdata_4_proc COMMAND mpirun -np 4 ./pdata)

###########################

if (CUDA_FOUND)
	target_include_directories (pdata PUBLIC ${MPI_C_INCLUDE_DIRS})
        if (TEST_COVERAGE)
		target_compile_options(pdata PRIVATE $<$<COMPILE_LANGUAGE:CUDA>: -Xcompiler "-fprofile-arcs -ftest-coverage" >)
        endif()
endif()

if(TEST_PERFORMANCE)
        target_include_directories (pdata PUBLIC ${CMAKE_CURRENT_SOURCE_DIR}/../openfpm_numerics/src/)
endif()
target_include_directories (pdata PUBLIC ${PARMETIS_ROOT}/include)
target_include_directories (pdata PUBLIC ${METIS_ROOT}/include)
target_include_directories (pdata PUBLIC ${HDF5_ROOT}/include)
target_include_directories (pdata PUBLIC ${CUDA_INCLUDE_DIRS})
target_include_directories (pdata PRIVATE ${CMAKE_CURRENT_SOURCE_DIR})
target_include_directories (pdata PRIVATE ${CMAKE_CURRENT_SOURCE_DIR}/../openfpm_devices/src/)
target_include_directories (pdata PRIVATE ${CMAKE_CURRENT_SOURCE_DIR}/../openfpm_vcluster/src/)
target_include_directories (pdata PRIVATE ${CMAKE_CURRENT_SOURCE_DIR}/../openfpm_data/src/)
target_include_directories (pdata PRIVATE ${CMAKE_CURRENT_SOURCE_DIR}/../openfpm_io/src/)
target_include_directories (pdata PRIVATE ${CMAKE_CURRENT_SOURCE_DIR}/config)
target_include_directories (pdata PUBLIC ${PETSC_INCLUDES})
target_include_directories (pdata PUBLIC ${LIBHILBERT_INCLUDE_DIRS})
<<<<<<< HEAD
if(EIGEN3_FOUND)
	target_include_directories (pdata PUBLIC ${EIGEN3_INCLUDE_DIR})
endif()

=======
>>>>>>> 91060a5f
target_include_directories (pdata PUBLIC ${ALPAKA_ROOT}/include)
target_include_directories (pdata PUBLIC ${Vc_INCLUDE_DIR})
target_include_directories (pdata PUBLIC ${Boost_INCLUDE_DIRS})
target_include_directories (pdata PUBLIC ${MPI_C_INCLUDE_DIRS})

#target_include_directories (isolation_pdata PUBLIC ${PARMETIS_ROOT}/include)
#target_include_directories (isolation_pdata PUBLIC ${METIS_ROOT}/include)
#target_include_directories (isolation_pdata PUBLIC ${CUDA_INCLUDE_DIRS})
#target_include_directories (isolation_pdata PUBLIC ${CMAKE_CURRENT_SOURCE_DIR})
#target_include_directories (isolation_pdata PUBLIC ${CMAKE_CURRENT_SOURCE_DIR}/../openfpm_devices/src/)
#target_include_directories (isolation_pdata PUBLIC ${CMAKE_CURRENT_SOURCE_DIR}/../openfpm_vcluster/src/)
#target_include_directories (isolation_pdata PUBLIC ${CMAKE_CURRENT_SOURCE_DIR}/../openfpm_data/src/)
#target_include_directories (isolation_pdata PUBLIC ${CMAKE_CURRENT_SOURCE_DIR}/../openfpm_io/src/)
#target_include_directories (isolation_pdata PUBLIC ${CMAKE_CURRENT_SOURCE_DIR}/config)
#target_include_directories (isolation_pdata PUBLIC ${PETSC_INCLUDES})
#target_include_directories (isolation_pdata PUBLIC ${HDF5_ROOT}/include)
#target_include_directories (isolation_pdata PUBLIC ${LIBHILBERT_INCLUDE_DIRS})
#target_include_directories (isolation_pdata PUBLIC ${Vc_INCLUDE_DIR})
#target_include_directories (isolation_pdata PUBLIC ${Boost_INCLUDE_DIRS})


target_link_libraries(pdata ${Boost_LIBRARIES})
target_link_libraries(pdata ${PARMETIS_LIBRARIES})
target_link_libraries(pdata -L${METIS_ROOT}/lib metis)
target_link_libraries(pdata ${HDF5_LIBRARIES})
target_link_libraries(pdata -L${LIBHILBERT_LIBRARY_DIRS} ${LIBHILBERT_LIBRARIES})
target_link_libraries(pdata ${PETSC_LIBRARIES})
target_link_libraries(pdata ${Vc_LIBRARIES})
target_link_libraries(pdata ${alpaka_LIBRARIES})
target_link_libraries(pdata ${MPI_C_LIBRARIES})
target_link_libraries(pdata ${MPI_CXX_LIBRARIES})
target_link_libraries(pdata vcluster)
target_link_libraries(pdata ofpmmemory)

#target_link_libraries(isolation_pdata ${Boost_LIBRARIES})
#target_link_libraries(isolation_pdata ${PARMETIS_LIBRARIES})
#target_link_libraries(isolation_pdata -L${METIS_ROOT}/lib metis)
#target_link_libraries(isolation_pdata ${HDF5_LIBRARIES})
#target_link_libraries(isolation_pdata -L${LIBHILBERT_LIBRARY_DIRS} ${LIBHILBERT_LIBRARIES})
#target_link_libraries(isolation_pdata ${PETSC_LIBRARIES})
#target_link_libraries(isolation_pdata ${Vc_LIBRARIES})

if (TEST_PERFORMANCE)
	target_link_libraries(pdata  ${Boost_FILESYSTEM_LIBRARY})
        target_link_libraries(pdata ${Boost_SYSTEM_LIBRARY})
endif()

add_definitions(-DSCAN_WITH_CUB)
#add_definitions(-DMAKE_CELLLIST_DETERMINISTIC)

if (TEST_COVERAGE)
    target_link_libraries(pdata -lgcov --coverage)
endif()



target_include_directories (ofpm_pdata PUBLIC ${CUDA_INCLUDE_DIRS})
target_include_directories (ofpm_pdata PRIVATE ${CMAKE_CURRENT_SOURCE_DIR})
target_include_directories (ofpm_pdata PRIVATE ${CMAKE_CURRENT_SOURCE_DIR}/../openfpm_data/src/)
target_include_directories (ofpm_pdata PRIVATE ${CMAKE_CURRENT_SOURCE_DIR}/config)
target_include_directories (ofpm_pdata PRIVATE ${CMAKE_CURRENT_SOURCE_DIR}/../openfpm_devices/src/)
target_include_directories (ofpm_pdata PUBLIC ${Boost_INCLUDE_DIRS})

target_compile_definitions(pdata PRIVATE ${MPI_VENDOR})

if(PETSC_FOUND)
	target_link_libraries(pdata ${PETSC_LIBRARIES})
endif()



# Request that particles be built with -std=c++11
# As this is a public compile feature anything that links to particles
# will also build with -std=c++11
target_compile_features(pdata PUBLIC cxx_std_14)
target_link_libraries(pdata ${MPI_C_LIBRARIES})
target_link_libraries(pdata m)
target_link_libraries(pdata c)
if (NOT APPLE)
    target_link_libraries(pdata rt)
endif ()


install(FILES Decomposition/CartDecomposition.hpp
       	      Decomposition/Domain_icells_cart.hpp	
	      Decomposition/shift_vect_converter.hpp 
	      Decomposition/CartDecomposition_ext.hpp  
	      Decomposition/common.hpp 
	      Decomposition/Decomposition.hpp  
	      Decomposition/ie_ghost.hpp
          Decomposition/Domain_NN_calculator_cart.hpp 
	      Decomposition/nn_processor.hpp Decomposition/ie_loc_ghost.hpp 
	      Decomposition/ORB.hpp
	      Decomposition/dec_optimizer.hpp
<<<<<<< HEAD
	      DESTINATION openfpm_pdata/include/Decomposition/ 
=======
	      DESTINATION openfpm_pdata/include/Decomposition/
>>>>>>> 91060a5f
	      COMPONENT OpenFPM)

install(FILES Decomposition/Distribution/metis_util.hpp 
	      Decomposition/Distribution/SpaceDistribution.hpp 
	      Decomposition/Distribution/parmetis_dist_util.hpp  
	      Decomposition/Distribution/parmetis_util.hpp 
	      Decomposition/Distribution/MetisDistribution.hpp 
	      Decomposition/Distribution/ParMetisDistribution.hpp 
	      Decomposition/Distribution/DistParMetisDistribution.hpp
<<<<<<< HEAD
	      Decomposition/Distribution/BoxDistribution.hpp  
	      DESTINATION openfpm_pdata/include/Decomposition/Distribution 
=======
	      Decomposition/Distribution/BoxDistribution.hpp
	      DESTINATION openfpm_pdata/include/Decomposition/Distribution
>>>>>>> 91060a5f
	      COMPONENT OpenFPM)

install(FILES Decomposition/cuda/ie_ghost_gpu.cuh
	      Decomposition/cuda/CartDecomposition_gpu.cuh
<<<<<<< HEAD
	      DESTINATION openfpm_pdata/include/Decomposition/cuda 
	      COMPONENT OpenFPM)

=======
	      DESTINATION openfpm_pdata/include/Decomposition/cuda
	      COMPONENT OpenFPM)
>>>>>>> 91060a5f

install(FILES Grid/grid_dist_id.hpp 
	      Grid/grid_dist_id_comm.hpp
	      Grid/grid_dist_util.hpp  
	      Grid/grid_dist_key.hpp 
	      Grid/staggered_dist_grid.hpp 
	      Grid/staggered_dist_grid_util.hpp 
	      Grid/staggered_dist_grid_copy.hpp
<<<<<<< HEAD
	      DESTINATION openfpm_pdata/include/Grid/ 
=======
	      DESTINATION openfpm_pdata/include/Grid/
>>>>>>> 91060a5f
	      COMPONENT OpenFPM)

install(FILES Grid/cuda/grid_dist_id_kernels.cuh
	      Grid/cuda/grid_dist_id_iterator_gpu.cuh
<<<<<<< HEAD
	DESTINATION openfpm_pdata/include/Grid/cuda/ 
=======
	DESTINATION openfpm_pdata/include/Grid/cuda/
>>>>>>> 91060a5f
	COMPONENT OpenFPM)

install(FILES Amr/grid_dist_amr_key_iterator.hpp 
	      Amr/grid_dist_amr_key.hpp
	      Amr/grid_dist_amr.hpp
<<<<<<< HEAD
	      DESTINATION openfpm_pdata/include/Amr/ 
=======
	      DESTINATION openfpm_pdata/include/Amr/
>>>>>>> 91060a5f
	      COMPONENT OpenFPM)

install(FILES Grid/Iterators/grid_dist_id_iterator_util.hpp
              Grid/Iterators/grid_dist_id_iterator_dec.hpp
              Grid/Iterators/grid_dist_id_iterator_dec_skin.hpp
              Grid/Iterators/grid_dist_id_iterator_sub.hpp
	      Grid/Iterators/grid_dist_id_iterator.hpp
<<<<<<< HEAD
	      DESTINATION openfpm_pdata/include/Grid/Iterators 
=======
	      DESTINATION openfpm_pdata/include/Grid/Iterators
>>>>>>> 91060a5f
	      COMPONENT OpenFPM)


install(FILES Vector/se_class3_vector.hpp  
	      Vector/vector_dist_multiphase_functions.hpp 
	      Vector/vector_dist_comm.hpp Vector/vector_dist.hpp 
	      Vector/vector_dist_ofb.hpp 
	      Vector/vector_dist_key.hpp
	      Vector/vector_dist_kernel.hpp
<<<<<<< HEAD
	      Vector/vector_dist_subset.hpp
	      DESTINATION openfpm_pdata/include/Vector
	      COMPONENT OpenFPM)
=======
		  Vector/vector_dist_subset.hpp
		DESTINATION openfpm_pdata/include/Vector
		COMPONENT OpenFPM)
>>>>>>> 91060a5f

install(FILES util/common_pdata.hpp
	      DESTINATION openfpm_pdata/include/util
	      COMPONENT OpenFPM)

install(FILES Vector/Iterators/vector_dist_iterator.hpp
<<<<<<< HEAD
	      DESTINATION openfpm_pdata/include/Vector/Iterators/ 
	      COMPONENT OpenFPM)

install(FILES Vector/util/vector_dist_funcs.hpp
	      DESTINATION openfpm_pdata/include/Vector/util 
=======
	      DESTINATION openfpm_pdata/include/Vector/Iterators/
	      COMPONENT OpenFPM)

install(FILES Vector/util/vector_dist_funcs.hpp
	      DESTINATION openfpm_pdata/include/Vector/util
>>>>>>> 91060a5f
	      COMPONENT OpenFPM)

install(FILES Vector/cuda/vector_dist_comm_util_funcs.cuh
	      Vector/cuda/vector_dist_cuda_funcs.cuh
	      Vector/cuda/vector_dist_operators_list_ker.hpp
<<<<<<< HEAD
	DESTINATION openfpm_pdata/include/Vector/cuda 
=======
	DESTINATION openfpm_pdata/include/Vector/cuda
>>>>>>> 91060a5f
	COMPONENT OpenFPM)

install(FILES Graph/ids.hpp Graph/dist_map_graph.hpp 
	      Graph/DistGraphFactory.hpp
<<<<<<< HEAD
              DESTINATION openfpm_pdata/include/Graph 
=======
              DESTINATION openfpm_pdata/include/Graph
>>>>>>> 91060a5f
	      COMPONENT OpenFPM)

install(FILES example.mk
	      SubdomainGraphNodes.hpp
              DESTINATION openfpm_pdata/include/ )

install(FILES DLB/DLB.hpp DLB/LB_Model.hpp
<<<<<<< HEAD
	DESTINATION openfpm_pdata/include/DLB 
	COMPONENT OpenFPM)

install(FILES config/config.h
        DESTINATION openfpm_pdata/include/config 
	COMPONENT OpenFPM)

install(FILES lib/pdata.hpp
        DESTINATION openfpm_pdata/include/lib 
	COMPONENT OpenFPM)

install(FILES Debug/debug.hpp
	DESTINATION openfpm_pdata/include/Debug 
=======
	DESTINATION openfpm_pdata/include/DLB
	COMPONENT OpenFPM)

install(FILES config/config.h
        DESTINATION openfpm_pdata/include/config
	COMPONENT OpenFPM)

install(FILES lib/pdata.hpp
        DESTINATION openfpm_pdata/include/lib
	COMPONENT OpenFPM)

install(FILES Debug/debug.hpp
	DESTINATION openfpm_pdata/include/Debug
>>>>>>> 91060a5f
	COMPONENT OpenFPM)

install(TARGETS ofpm_pdata EXPORT ofpm_pdata_config  DESTINATION openfpm_pdata/lib COMPONENT OpenFPM)

########## Create openfpmConfig.cmake + openfpmConfigVersion.cmake

add_library(binary_config INTERFACE)

target_include_directories(
  binary_config
<<<<<<< HEAD
  INTERFACE 
=======
  INTERFACE
>>>>>>> 91060a5f
  ${CMAKE_INSTALL_PREFIX}/openfpm_pdata/include
  ${CMAKE_INSTALL_PREFIX}/openfpm_data/include
  ${CMAKE_INSTALL_PREFIX}/openfpm_pdata/include/config
  ${CMAKE_INSTALL_PREFIX}/openfpm_io/include
  ${CMAKE_INSTALL_PREFIX}/openfpm_vcluster/include
  ${CMAKE_INSTALL_PREFIX}/openfpm_devices/include
  ${CMAKE_INSTALL_PREFIX}/openfpm_numerics/include
  ${PARMETIS_ROOT}/include
  ${METIS_ROOT}/include
  ${CUDA_INCLUDE_DIRS}
  ${PETSC_INCLUDES}
  ${HDF5_ROOT}/include
  ${LIBHILBERT_INCLUDE_DIRS}
  ${Vc_INCLUDE_DIR}
  ${Boost_INCLUDE_DIRS}
  )

if (CUDA_ON_CPU)
	target_compile_definitions(binary_config INTERFACE CUDA_ON_CPU)
endif()

target_compile_options(binary_config INTERFACE $<$<COMPILE_LANGUAGE:CUDA>: ${WARNING_SUPPRESSION_AND_OPTION_NVCC} >)

target_link_libraries(binary_config INTERFACE ${Boost_LIBRARIES})
target_link_libraries(binary_config INTERFACE ${PARMETIS_LIBRARIES})
target_link_libraries(binary_config INTERFACE -L${METIS_ROOT}/lib metis)
target_link_libraries(binary_config INTERFACE ${HDF5_LIBRARIES})
target_link_libraries(binary_config INTERFACE -L${LIBHILBERT_LIBRARY_DIRS} ${LIBHILBERT_LIBRARIES})
target_link_libraries(binary_config INTERFACE ${PETSC_LIBRARIES})
target_link_libraries(binary_config INTERFACE ${Vc_LIBRARIES})
target_link_libraries(binary_config INTERFACE ${alpaka_LIBRARIES})
target_link_libraries(binary_config INTERFACE ${MPI_C_LIBRARIES})

# Not OK before CMake 3.13
#target_link_libraries(binary_config INTERFACE $<INSTALL_PREFIX>/openfpm_vcluster/lib/$<TARGET_FILE_NAME:openfpm::vcluster> )
#target_link_libraries(binary_config INTERFACE $<INSTALL_PREFIX>/openfpm_devices/lib/$<TARGET_FILE_NAME:openfpm::ofpmmemory> )
target_link_libraries(binary_config INTERFACE ${CMAKE_INSTALL_PREFIX}/openfpm_vcluster/lib/libvcluster.a )
target_link_libraries(binary_config INTERFACE ${CMAKE_INSTALL_PREFIX}/openfpm_devices/lib/libofpmmemory.a )
target_link_libraries(binary_config INTERFACE ${CMAKE_INSTALL_PREFIX}/openfpm_pdata/lib/libofpm_pdata.a )
target_link_libraries(binary_config INTERFACE ${CUDA_LIBRARIES} )

# Does not work before Cmake 3.13
#install(TARGETS binary_config vcluster ofpmmemory EXPORT openfpm_config  CONFIGURATIONS)
install(TARGETS binary_config EXPORT openfpm_config  CONFIGURATIONS)

include(CMakePackageConfigHelpers)
write_basic_package_version_file(
  "${CMAKE_CURRENT_BINARY_DIR}/openfpm_cmake/openfpmConfigVersion.cmake"
  VERSION ${openfpm_VERSION}
  COMPATIBILITY AnyNewerVersion
)


install(EXPORT openfpm_config
        DESTINATION cmake/
        NAMESPACE openfpm::
        FILE openfpmConfig.cmake)

install(
  FILES
    "${CMAKE_CURRENT_BINARY_DIR}/openfpm_cmake/openfpmConfigVersion.cmake"
  DESTINATION
    cmake/
)

install(
  FILES
    "${CMAKE_CURRENT_SOURCE_DIR}/cmake/openfpmConfigVars-configure.cmake"
  DESTINATION
    cmake/
)

#####################################################################

#if(BUILD_TESTING)

#  add_executable(particle_test test.cu)

#  set_target_properties(particle_test PROPERTIES CUDA_SEPARABLE_COMPILATION ON)
#  target_link_libraries(particle_test PRIVATE particles)

#  add_test(NAME particles_10k COMMAND particle_test 10000 )
#  add_test(NAME particles_256k COMMAND particle_test 256000 )

#  if(APPLE)
    # We need to add the default path to the driver (libcuda.dylib) as an rpath,
    # so that the static cuda runtime can find it at runtime.
    #    set_property(TARGET particle_test PROPERTY BUILD_RPATH ${CMAKE_CUDA_IMPLICIT_LINK_DIRECTORIES})
    #  endif()
    #endif()
<|MERGE_RESOLUTION|>--- conflicted
+++ resolved
@@ -8,11 +8,7 @@
 if(CUDA_FOUND OR CUDA_ON_CPU OR HIP_FOUND)
 	set(CUDA_SOURCES 
 	    Grid/tests/sgrid_dist_id_gpu_unit_tests.cu
-<<<<<<< HEAD
-	    Vector/cuda/vector_dist_gpu_MP_tests.cu 
-=======
 	    Vector/cuda/vector_dist_gpu_MP_tests.cu
->>>>>>> 91060a5f
 	    Vector/cuda/vector_dist_cuda_func_test.cu
 	    Decomposition/cuda/decomposition_cuda_tests.cu
 	    Vector/cuda/vector_dist_gpu_unit_tests.cu
@@ -65,17 +61,10 @@
 							  Decomposition/tests/CartDecomposition_unit_test.cpp
 							  Decomposition/tests/shift_vect_converter_tests.cpp
 							  Vector/performance/vector_dist_performance_util.cpp
-<<<<<<< HEAD
-							  lib/pdata.cpp 
-							  test_multiple_o.cpp
-							  )
-							  
-=======
 							  lib/pdata.cpp
 							  test_multiple_o.cpp
 							  )
 
->>>>>>> 91060a5f
 
 	hip_add_library(ofpm_pdata STATIC lib/pdata.cpp)
 
@@ -92,16 +81,6 @@
 							  Grid/tests/staggered_grid_dist_unit_test.cpp
 							  Vector/tests/vector_dist_cell_list_tests.cpp
 							  Vector/tests/vector_dist_complex_prp_unit_test.cpp
-<<<<<<< HEAD
-							  Vector/tests/vector_dist_HDF5_chckpnt_restart_test.cpp 
-							  Vector/tests/vector_dist_MP_unit_tests.cpp 
-							  Vector/tests/vector_dist_NN_tests.cpp 
-							  Vector/tests/vector_dist_unit_test.cpp  
-							  pdata_performance.cpp 
-							  Decomposition/tests/CartDecomposition_unit_test.cpp 
-							  Decomposition/tests/shift_vect_converter_tests.cpp 
-							  Vector/performance/vector_dist_performance_util.cpp  
-=======
 							  Vector/tests/vector_dist_HDF5_chckpnt_restart_test.cpp
 							  Vector/tests/vector_dist_MP_unit_tests.cpp
 							  Vector/tests/vector_dist_NN_tests.cpp
@@ -110,7 +89,6 @@
 							  Decomposition/tests/CartDecomposition_unit_test.cpp
 							  Decomposition/tests/shift_vect_converter_tests.cpp
 							  Vector/performance/vector_dist_performance_util.cpp
->>>>>>> 91060a5f
 							  lib/pdata.cpp test_multiple_o.cpp)
 
 	add_library(ofpm_pdata STATIC lib/pdata.cpp)
@@ -120,35 +98,12 @@
 add_dependencies(pdata ofpmmemory)
 add_dependencies(pdata vcluster)
 
-<<<<<<< HEAD
-if (CMAKE_CXX_COMPILER_ID MATCHES "Clang")
-        target_compile_options(pdata PRIVATE "-Wno-undefined-var-template")
-
-        # Instead of enabling this option let's check why is redefined
-        #target_compile_options(pdata PRIVATE "-Wno-macro-redefined")
-endif()
-if ( CMAKE_COMPILER_IS_GNUCC )
-        target_compile_options(pdata PRIVATE "-Wno-deprecated-declarations")
-        target_compile_options(pdata PRIVATE "-Wno-undefined-var-template")
-
-        # Instead of enabling this option let's check why is redefined
-        #target_compile_options(pdata PRIVATE "-Wno-macro-redefined")
-endif()
-
-#add_executable(isolation_pdata ${OPENFPM_INIT_FILE} isolation.cu
-#														  lib/pdata.cpp  
-#														  ../openfpm_devices/src/memory/HeapMemory.cpp 
-#														  ../openfpm_devices/src/memory/CudaMemory.cu
-#														  ../openfpm_devices/src/memory/PtrMemory.cpp 
-#														  ../openfpm_vcluster/src/VCluster/VCluster.cpp 
-=======
 #add_executable(isolation_pdata ${OPENFPM_INIT_FILE} isolation.cu
 #														  lib/pdata.cpp
 #														  ../openfpm_devices/src/memory/HeapMemory.cpp
 #														  ../openfpm_devices/src/memory/CudaMemory.cu
 #														  ../openfpm_devices/src/memory/PtrMemory.cpp
 #														  ../openfpm_vcluster/src/VCluster/VCluster.cpp
->>>>>>> 91060a5f
 #														  )
 
 if (CMAKE_CXX_COMPILER_ID MATCHES "Clang")
@@ -205,13 +160,6 @@
 target_include_directories (pdata PRIVATE ${CMAKE_CURRENT_SOURCE_DIR}/config)
 target_include_directories (pdata PUBLIC ${PETSC_INCLUDES})
 target_include_directories (pdata PUBLIC ${LIBHILBERT_INCLUDE_DIRS})
-<<<<<<< HEAD
-if(EIGEN3_FOUND)
-	target_include_directories (pdata PUBLIC ${EIGEN3_INCLUDE_DIR})
-endif()
-
-=======
->>>>>>> 91060a5f
 target_include_directories (pdata PUBLIC ${ALPAKA_ROOT}/include)
 target_include_directories (pdata PUBLIC ${Vc_INCLUDE_DIR})
 target_include_directories (pdata PUBLIC ${Boost_INCLUDE_DIRS})
@@ -306,11 +254,7 @@
 	      Decomposition/nn_processor.hpp Decomposition/ie_loc_ghost.hpp 
 	      Decomposition/ORB.hpp
 	      Decomposition/dec_optimizer.hpp
-<<<<<<< HEAD
-	      DESTINATION openfpm_pdata/include/Decomposition/ 
-=======
 	      DESTINATION openfpm_pdata/include/Decomposition/
->>>>>>> 91060a5f
 	      COMPONENT OpenFPM)
 
 install(FILES Decomposition/Distribution/metis_util.hpp 
@@ -320,25 +264,14 @@
 	      Decomposition/Distribution/MetisDistribution.hpp 
 	      Decomposition/Distribution/ParMetisDistribution.hpp 
 	      Decomposition/Distribution/DistParMetisDistribution.hpp
-<<<<<<< HEAD
-	      Decomposition/Distribution/BoxDistribution.hpp  
-	      DESTINATION openfpm_pdata/include/Decomposition/Distribution 
-=======
 	      Decomposition/Distribution/BoxDistribution.hpp
 	      DESTINATION openfpm_pdata/include/Decomposition/Distribution
->>>>>>> 91060a5f
 	      COMPONENT OpenFPM)
 
 install(FILES Decomposition/cuda/ie_ghost_gpu.cuh
 	      Decomposition/cuda/CartDecomposition_gpu.cuh
-<<<<<<< HEAD
-	      DESTINATION openfpm_pdata/include/Decomposition/cuda 
-	      COMPONENT OpenFPM)
-
-=======
 	      DESTINATION openfpm_pdata/include/Decomposition/cuda
 	      COMPONENT OpenFPM)
->>>>>>> 91060a5f
 
 install(FILES Grid/grid_dist_id.hpp 
 	      Grid/grid_dist_id_comm.hpp
@@ -347,30 +280,18 @@
 	      Grid/staggered_dist_grid.hpp 
 	      Grid/staggered_dist_grid_util.hpp 
 	      Grid/staggered_dist_grid_copy.hpp
-<<<<<<< HEAD
-	      DESTINATION openfpm_pdata/include/Grid/ 
-=======
 	      DESTINATION openfpm_pdata/include/Grid/
->>>>>>> 91060a5f
 	      COMPONENT OpenFPM)
 
 install(FILES Grid/cuda/grid_dist_id_kernels.cuh
 	      Grid/cuda/grid_dist_id_iterator_gpu.cuh
-<<<<<<< HEAD
-	DESTINATION openfpm_pdata/include/Grid/cuda/ 
-=======
 	DESTINATION openfpm_pdata/include/Grid/cuda/
->>>>>>> 91060a5f
 	COMPONENT OpenFPM)
 
 install(FILES Amr/grid_dist_amr_key_iterator.hpp 
 	      Amr/grid_dist_amr_key.hpp
 	      Amr/grid_dist_amr.hpp
-<<<<<<< HEAD
-	      DESTINATION openfpm_pdata/include/Amr/ 
-=======
 	      DESTINATION openfpm_pdata/include/Amr/
->>>>>>> 91060a5f
 	      COMPONENT OpenFPM)
 
 install(FILES Grid/Iterators/grid_dist_id_iterator_util.hpp
@@ -378,11 +299,7 @@
               Grid/Iterators/grid_dist_id_iterator_dec_skin.hpp
               Grid/Iterators/grid_dist_id_iterator_sub.hpp
 	      Grid/Iterators/grid_dist_id_iterator.hpp
-<<<<<<< HEAD
-	      DESTINATION openfpm_pdata/include/Grid/Iterators 
-=======
 	      DESTINATION openfpm_pdata/include/Grid/Iterators
->>>>>>> 91060a5f
 	      COMPONENT OpenFPM)
 
 
@@ -392,53 +309,31 @@
 	      Vector/vector_dist_ofb.hpp 
 	      Vector/vector_dist_key.hpp
 	      Vector/vector_dist_kernel.hpp
-<<<<<<< HEAD
-	      Vector/vector_dist_subset.hpp
-	      DESTINATION openfpm_pdata/include/Vector
-	      COMPONENT OpenFPM)
-=======
 		  Vector/vector_dist_subset.hpp
 		DESTINATION openfpm_pdata/include/Vector
 		COMPONENT OpenFPM)
->>>>>>> 91060a5f
 
 install(FILES util/common_pdata.hpp
 	      DESTINATION openfpm_pdata/include/util
 	      COMPONENT OpenFPM)
 
 install(FILES Vector/Iterators/vector_dist_iterator.hpp
-<<<<<<< HEAD
-	      DESTINATION openfpm_pdata/include/Vector/Iterators/ 
-	      COMPONENT OpenFPM)
-
-install(FILES Vector/util/vector_dist_funcs.hpp
-	      DESTINATION openfpm_pdata/include/Vector/util 
-=======
 	      DESTINATION openfpm_pdata/include/Vector/Iterators/
 	      COMPONENT OpenFPM)
 
 install(FILES Vector/util/vector_dist_funcs.hpp
 	      DESTINATION openfpm_pdata/include/Vector/util
->>>>>>> 91060a5f
 	      COMPONENT OpenFPM)
 
 install(FILES Vector/cuda/vector_dist_comm_util_funcs.cuh
 	      Vector/cuda/vector_dist_cuda_funcs.cuh
 	      Vector/cuda/vector_dist_operators_list_ker.hpp
-<<<<<<< HEAD
-	DESTINATION openfpm_pdata/include/Vector/cuda 
-=======
 	DESTINATION openfpm_pdata/include/Vector/cuda
->>>>>>> 91060a5f
 	COMPONENT OpenFPM)
 
 install(FILES Graph/ids.hpp Graph/dist_map_graph.hpp 
 	      Graph/DistGraphFactory.hpp
-<<<<<<< HEAD
-              DESTINATION openfpm_pdata/include/Graph 
-=======
               DESTINATION openfpm_pdata/include/Graph
->>>>>>> 91060a5f
 	      COMPONENT OpenFPM)
 
 install(FILES example.mk
@@ -446,21 +341,6 @@
               DESTINATION openfpm_pdata/include/ )
 
 install(FILES DLB/DLB.hpp DLB/LB_Model.hpp
-<<<<<<< HEAD
-	DESTINATION openfpm_pdata/include/DLB 
-	COMPONENT OpenFPM)
-
-install(FILES config/config.h
-        DESTINATION openfpm_pdata/include/config 
-	COMPONENT OpenFPM)
-
-install(FILES lib/pdata.hpp
-        DESTINATION openfpm_pdata/include/lib 
-	COMPONENT OpenFPM)
-
-install(FILES Debug/debug.hpp
-	DESTINATION openfpm_pdata/include/Debug 
-=======
 	DESTINATION openfpm_pdata/include/DLB
 	COMPONENT OpenFPM)
 
@@ -474,7 +354,6 @@
 
 install(FILES Debug/debug.hpp
 	DESTINATION openfpm_pdata/include/Debug
->>>>>>> 91060a5f
 	COMPONENT OpenFPM)
 
 install(TARGETS ofpm_pdata EXPORT ofpm_pdata_config  DESTINATION openfpm_pdata/lib COMPONENT OpenFPM)
@@ -485,11 +364,7 @@
 
 target_include_directories(
   binary_config
-<<<<<<< HEAD
-  INTERFACE 
-=======
   INTERFACE
->>>>>>> 91060a5f
   ${CMAKE_INSTALL_PREFIX}/openfpm_pdata/include
   ${CMAKE_INSTALL_PREFIX}/openfpm_data/include
   ${CMAKE_INSTALL_PREFIX}/openfpm_pdata/include/config
