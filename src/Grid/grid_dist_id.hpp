--- conflicted
+++ resolved
@@ -548,6 +548,18 @@
 		return ginfo_v.size();
 	}
 
+	/*! \brief Return the total number of points in the grid
+	 *
+	 * \param i direction
+	 *
+	 * \return number of points on direction i
+	 *
+	 */
+	size_t size(size_t i) const
+	{
+		return ginfo_v.size();
+	}
+
 	static inline Ghost<dim,float> convert_ghost(const Ghost<dim,long int> & gd,const CellDecomposer_sm<dim,St> & cd_sm)
 	{
 		Ghost<dim,float> gc;
@@ -584,15 +596,10 @@
     grid_dist_id(Decomposition && dec, const size_t (& g_sz)[dim], const Box<dim,St> & domain, const Ghost<dim,St> & ghost)
     :domain(domain),ghost(ghost),dec(dec),v_cl(*global_v_cluster)
 	{
-<<<<<<< HEAD
-		// Increment the reference counter of the decomposition
-    	this->dec.incRef();
-
-=======
 #ifdef SE_CLASS2
 		check_new(this,8,GRID_DIST_EVENT,4);
 #endif
->>>>>>> 9b5483e7
+
 		InitializeCellDecomposer(g_sz);
 		InitializeStructures(g_sz);
 	}
@@ -617,15 +624,10 @@
 	grid_dist_id(const Decomposition & dec, const size_t (& g_sz)[dim],const Box<dim,St> & domain, const Ghost<dim,long int> & g)
 	:domain(domain),dec(dec),v_cl(*global_v_cluster),ginfo(g_sz),ginfo_v(g_sz)
 	{
-<<<<<<< HEAD
-		// Increment the reference counter of the decomposition
-		this->dec.incRef();
-
-=======
 #ifdef SE_CLASS2
 		check_new(this,8,GRID_DIST_EVENT,4);
 #endif
->>>>>>> 9b5483e7
+
 		InitializeCellDecomposer(g_sz);
 
 		ghost = convert_ghost(g,cd_sm);
@@ -644,15 +646,9 @@
 	grid_dist_id(Decomposition && dec, const size_t (& g_sz)[dim],const Box<dim,St> & domain, const Ghost<dim,long int> & g)
 	:domain(domain),dec(dec),v_cl(*global_v_cluster),ginfo(g_sz),ginfo_v(g_sz)
 	{
-<<<<<<< HEAD
-		// Increment the reference counter of the decomposition
-		this->dec.incRef();
-
-=======
 #ifdef SE_CLASS2
 		check_new(this,8,GRID_DIST_EVENT,4);
 #endif
->>>>>>> 9b5483e7
 		InitializeCellDecomposer(g_sz);
 
 		ghost = convert_ghost(g,cd_sm);
@@ -689,10 +685,6 @@
 	grid_dist_id(const size_t (& g_sz)[dim],const Box<dim,St> & domain, const Ghost<dim,long int> & g)
 	:domain(domain),dec(*global_v_cluster),v_cl(*global_v_cluster),ginfo(g_sz),ginfo_v(g_sz)
 	{
-<<<<<<< HEAD
-		// Increment the reference counter of the decomposition
-		this->dec.incRef();
-=======
 #ifdef SE_CLASS2
 		check_new(this,8,GRID_DIST_EVENT,4);
 #endif
@@ -700,7 +692,6 @@
 
 		// get the grid spacing
 		Box<dim,St> sp = cd_sm.getCellBox();
->>>>>>> 9b5483e7
 
 		InitializeCellDecomposer(g_sz);
 
@@ -847,19 +838,16 @@
 	 */
 	grid_dist_iterator<dim,device_grid,FREE> getDomainIterator()
 	{
-<<<<<<< HEAD
+#ifdef SE_CLASS2
+		check_valid(this,8);
+#endif
+
 		grid_key_dx<dim> stop(ginfo_v.getSize());
 		grid_key_dx<dim> one;
 		one.one();
 		stop = stop - one;
 
 		grid_dist_iterator<dim,device_grid,FREE> it(loc_grid,gdb_ext,stop);
-=======
-#ifdef SE_CLASS2
-		check_valid(this,8);
-#endif
-		grid_dist_iterator<dim,device_grid,FREE> it(loc_grid,gdb_ext);
->>>>>>> 9b5483e7
 
 		return it;
 	}
